<<<<<<< HEAD
install(FILES
  ${CMAKE_CURRENT_SOURCE_DIR}/BuildTests.cmake.in
=======
set(modules
  conf.py.in
>>>>>>> ff3c32a5
  CreateDoxyFile.cmake
  extract_cmake_data.py
  FinalizeHeadercheck.cmake
  FindFiles.cmake
  index.rst.in
  InstallFile.cmake
  RunDoxygen.cmake
<<<<<<< HEAD
=======
  sphinx_cmake_dune.py)

install(FILES ${modules} ${CMAKE_CURRENT_SOURCE_DIR}/BuildTests.cmake.in
>>>>>>> ff3c32a5
  DESTINATION ${CMAKE_INSTALL_DATAROOTDIR}/dune/cmake/scripts)<|MERGE_RESOLUTION|>--- conflicted
+++ resolved
@@ -1,10 +1,6 @@
-<<<<<<< HEAD
 install(FILES
   ${CMAKE_CURRENT_SOURCE_DIR}/BuildTests.cmake.in
-=======
-set(modules
   conf.py.in
->>>>>>> ff3c32a5
   CreateDoxyFile.cmake
   extract_cmake_data.py
   FinalizeHeadercheck.cmake
@@ -12,10 +8,5 @@
   index.rst.in
   InstallFile.cmake
   RunDoxygen.cmake
-<<<<<<< HEAD
-=======
   sphinx_cmake_dune.py)
-
-install(FILES ${modules} ${CMAKE_CURRENT_SOURCE_DIR}/BuildTests.cmake.in
->>>>>>> ff3c32a5
   DESTINATION ${CMAKE_INSTALL_DATAROOTDIR}/dune/cmake/scripts)