--- conflicted
+++ resolved
@@ -70,11 +70,7 @@
     dune-grid.pc
     src/Makefile
     src/gridinfo-gmsh/Makefile
-<<<<<<< HEAD
     src/gridnumbering/Makefile
-    src/structured-to-alu/Makefile
-=======
->>>>>>> 476be7d4
     ])
 AC_CONFIG_FILES([dune/grid/io/file/test/mpivtktest],
     [chmod +x dune/grid/io/file/test/mpivtktest])
