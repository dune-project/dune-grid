Copyright holders:

2003--2012    Peter Bastian
2013          Timo Betcke
2004--2013    Markus Blatt
2012--2013    Ansgar Burchardt
2013          Andreas Buhr
2004--2005    Adrian Burri
2013          Benjamin Bykowski
2006--2013    Andreas Dedner
2010          Martin Drohmann
2003          Marc Droske
2003--2013    Christian Engwer
2004--2013    Jorrit Fahlke
2007--2013    Bernd Flemisch
2006--2013    Christoph Gersbacher
2005--2013    Carsten Gräser
2012--2013    Christoph Grüninger
2006          Bernhard Haasdonk
<<<<<<< HEAD
=======
2013          Sven Kaulmann
>>>>>>> bdbc3f72
2013          Dominic Kempf
2010          Ole Klein
2003--2013    Robert Klöfkorn
2009--2013    Andreas Lauser
2012--2013    Tobias Malkmus
2007--2009    Sven Marnach
2013          René Milk
2012          Eike Müller
2011          Thomas Müller
2010--2013    Steffen Müthing
2003--2005    Thimo Neubauer
2011          Adrian Ngo
2008--2013    Martin Nolte
2004--2006    Mario Ohlberger
2009--2013    Elias Pipping
2010          Dan Popovic
2005--2007    Sreejith Pulloor Kuttanikkad
2009          Atgeirr Flø Rassmussen
2009          Uli Sack
2003--2013    Oliver Sander
2011--2012    Alexander Schlaich
2004          Roland Schulz
2012--2013    Nicolas Schwenck
2008          Nina Shokina
2010          Bård Skaflestad
2009--2013    Jonathan Youett
2012          Markus Wolff



The DUNE library and headers are licensed under version 2 of the GNU
General Public License (see below), with a special exception for
linking and compiling against DUNE, the so-called "runtime exception."
The license is intended to be similar to the GNU Lesser General
Public License, which by itself isn't suitable for a template library.

The exact wording of the exception reads as follows:

   As a special exception, you may use the DUNE source files as part
   of a software library or application without restriction.
   Specifically, if other files instantiate templates or use macros or
   inline functions from one or more of the DUNE source files, or you
   compile one or more of the DUNE source files and link them with
   other files to produce an executable, this does not by itself cause
   the resulting executable to be covered by the GNU General Public
   License.  This exception does not however invalidate any other
   reasons why the executable file might be covered by the GNU General
   Public License.


		    GNU GENERAL PUBLIC LICENSE
		       Version 2, June 1991

 Copyright (C) 1989, 1991 Free Software Foundation, Inc.
 51 Franklin Street, Fifth Floor, Boston, MA  02110-1301, USA
 Everyone is permitted to copy and distribute verbatim copies
 of this license document, but changing it is not allowed.

			    Preamble

  The licenses for most software are designed to take away your
freedom to share and change it.  By contrast, the GNU General Public
License is intended to guarantee your freedom to share and change free
software--to make sure the software is free for all its users.  This
General Public License applies to most of the Free Software
Foundation's software and to any other program whose authors commit to
using it.  (Some other Free Software Foundation software is covered by
the GNU Library General Public License instead.)  You can apply it to
your programs, too.

  When we speak of free software, we are referring to freedom, not
price.  Our General Public Licenses are designed to make sure that you
have the freedom to distribute copies of free software (and charge for
this service if you wish), that you receive source code or can get it
if you want it, that you can change the software or use pieces of it
in new free programs; and that you know you can do these things.

  To protect your rights, we need to make restrictions that forbid
anyone to deny you these rights or to ask you to surrender the rights.
These restrictions translate to certain responsibilities for you if you
distribute copies of the software, or if you modify it.

  For example, if you distribute copies of such a program, whether
gratis or for a fee, you must give the recipients all the rights that
you have.  You must make sure that they, too, receive or can get the
source code.  And you must show them these terms so they know their
rights.

  We protect your rights with two steps: (1) copyright the software, and
(2) offer you this license which gives you legal permission to copy,
distribute and/or modify the software.

  Also, for each author's protection and ours, we want to make certain
that everyone understands that there is no warranty for this free
software.  If the software is modified by someone else and passed on, we
want its recipients to know that what they have is not the original, so
that any problems introduced by others will not reflect on the original
authors' reputations.

  Finally, any free program is threatened constantly by software
patents.  We wish to avoid the danger that redistributors of a free
program will individually obtain patent licenses, in effect making the
program proprietary.  To prevent this, we have made it clear that any
patent must be licensed for everyone's free use or not licensed at all.

  The precise terms and conditions for copying, distribution and
modification follow.

		    GNU GENERAL PUBLIC LICENSE
   TERMS AND CONDITIONS FOR COPYING, DISTRIBUTION AND MODIFICATION

  0. This License applies to any program or other work which contains
a notice placed by the copyright holder saying it may be distributed
under the terms of this General Public License.  The "Program", below,
refers to any such program or work, and a "work based on the Program"
means either the Program or any derivative work under copyright law:
that is to say, a work containing the Program or a portion of it,
either verbatim or with modifications and/or translated into another
language.  (Hereinafter, translation is included without limitation in
the term "modification".)  Each licensee is addressed as "you".

Activities other than copying, distribution and modification are not
covered by this License; they are outside its scope.  The act of
running the Program is not restricted, and the output from the Program
is covered only if its contents constitute a work based on the
Program (independent of having been made by running the Program).
Whether that is true depends on what the Program does.

  1. You may copy and distribute verbatim copies of the Program's
source code as you receive it, in any medium, provided that you
conspicuously and appropriately publish on each copy an appropriate
copyright notice and disclaimer of warranty; keep intact all the
notices that refer to this License and to the absence of any warranty;
and give any other recipients of the Program a copy of this License
along with the Program.

You may charge a fee for the physical act of transferring a copy, and
you may at your option offer warranty protection in exchange for a fee.

  2. You may modify your copy or copies of the Program or any portion
of it, thus forming a work based on the Program, and copy and
distribute such modifications or work under the terms of Section 1
above, provided that you also meet all of these conditions:

    a) You must cause the modified files to carry prominent notices
    stating that you changed the files and the date of any change.

    b) You must cause any work that you distribute or publish, that in
    whole or in part contains or is derived from the Program or any
    part thereof, to be licensed as a whole at no charge to all third
    parties under the terms of this License.

    c) If the modified program normally reads commands interactively
    when run, you must cause it, when started running for such
    interactive use in the most ordinary way, to print or display an
    announcement including an appropriate copyright notice and a
    notice that there is no warranty (or else, saying that you provide
    a warranty) and that users may redistribute the program under
    these conditions, and telling the user how to view a copy of this
    License.  (Exception: if the Program itself is interactive but
    does not normally print such an announcement, your work based on
    the Program is not required to print an announcement.)

These requirements apply to the modified work as a whole.  If
identifiable sections of that work are not derived from the Program,
and can be reasonably considered independent and separate works in
themselves, then this License, and its terms, do not apply to those
sections when you distribute them as separate works.  But when you
distribute the same sections as part of a whole which is a work based
on the Program, the distribution of the whole must be on the terms of
this License, whose permissions for other licensees extend to the
entire whole, and thus to each and every part regardless of who wrote it.

Thus, it is not the intent of this section to claim rights or contest
your rights to work written entirely by you; rather, the intent is to
exercise the right to control the distribution of derivative or
collective works based on the Program.

In addition, mere aggregation of another work not based on the Program
with the Program (or with a work based on the Program) on a volume of
a storage or distribution medium does not bring the other work under
the scope of this License.

  3. You may copy and distribute the Program (or a work based on it,
under Section 2) in object code or executable form under the terms of
Sections 1 and 2 above provided that you also do one of the following:

    a) Accompany it with the complete corresponding machine-readable
    source code, which must be distributed under the terms of Sections
    1 and 2 above on a medium customarily used for software interchange; or,

    b) Accompany it with a written offer, valid for at least three
    years, to give any third party, for a charge no more than your
    cost of physically performing source distribution, a complete
    machine-readable copy of the corresponding source code, to be
    distributed under the terms of Sections 1 and 2 above on a medium
    customarily used for software interchange; or,

    c) Accompany it with the information you received as to the offer
    to distribute corresponding source code.  (This alternative is
    allowed only for noncommercial distribution and only if you
    received the program in object code or executable form with such
    an offer, in accord with Subsection b above.)

The source code for a work means the preferred form of the work for
making modifications to it.  For an executable work, complete source
code means all the source code for all modules it contains, plus any
associated interface definition files, plus the scripts used to
control compilation and installation of the executable.  However, as a
special exception, the source code distributed need not include
anything that is normally distributed (in either source or binary
form) with the major components (compiler, kernel, and so on) of the
operating system on which the executable runs, unless that component
itself accompanies the executable.

If distribution of executable or object code is made by offering
access to copy from a designated place, then offering equivalent
access to copy the source code from the same place counts as
distribution of the source code, even though third parties are not
compelled to copy the source along with the object code.

  4. You may not copy, modify, sublicense, or distribute the Program
except as expressly provided under this License.  Any attempt
otherwise to copy, modify, sublicense or distribute the Program is
void, and will automatically terminate your rights under this License.
However, parties who have received copies, or rights, from you under
this License will not have their licenses terminated so long as such
parties remain in full compliance.

  5. You are not required to accept this License, since you have not
signed it.  However, nothing else grants you permission to modify or
distribute the Program or its derivative works.  These actions are
prohibited by law if you do not accept this License.  Therefore, by
modifying or distributing the Program (or any work based on the
Program), you indicate your acceptance of this License to do so, and
all its terms and conditions for copying, distributing or modifying
the Program or works based on it.

  6. Each time you redistribute the Program (or any work based on the
Program), the recipient automatically receives a license from the
original licensor to copy, distribute or modify the Program subject to
these terms and conditions.  You may not impose any further
restrictions on the recipients' exercise of the rights granted herein.
You are not responsible for enforcing compliance by third parties to
this License.

  7. If, as a consequence of a court judgment or allegation of patent
infringement or for any other reason (not limited to patent issues),
conditions are imposed on you (whether by court order, agreement or
otherwise) that contradict the conditions of this License, they do not
excuse you from the conditions of this License.  If you cannot
distribute so as to satisfy simultaneously your obligations under this
License and any other pertinent obligations, then as a consequence you
may not distribute the Program at all.  For example, if a patent
license would not permit royalty-free redistribution of the Program by
all those who receive copies directly or indirectly through you, then
the only way you could satisfy both it and this License would be to
refrain entirely from distribution of the Program.

If any portion of this section is held invalid or unenforceable under
any particular circumstance, the balance of the section is intended to
apply and the section as a whole is intended to apply in other
circumstances.

It is not the purpose of this section to induce you to infringe any
patents or other property right claims or to contest validity of any
such claims; this section has the sole purpose of protecting the
integrity of the free software distribution system, which is
implemented by public license practices.  Many people have made
generous contributions to the wide range of software distributed
through that system in reliance on consistent application of that
system; it is up to the author/donor to decide if he or she is willing
to distribute software through any other system and a licensee cannot
impose that choice.

This section is intended to make thoroughly clear what is believed to
be a consequence of the rest of this License.

  8. If the distribution and/or use of the Program is restricted in
certain countries either by patents or by copyrighted interfaces, the
original copyright holder who places the Program under this License
may add an explicit geographical distribution limitation excluding
those countries, so that distribution is permitted only in or among
countries not thus excluded.  In such case, this License incorporates
the limitation as if written in the body of this License.

  9. The Free Software Foundation may publish revised and/or new versions
of the General Public License from time to time.  Such new versions will
be similar in spirit to the present version, but may differ in detail to
address new problems or concerns.

Each version is given a distinguishing version number.  If the Program
specifies a version number of this License which applies to it and "any
later version", you have the option of following the terms and conditions
either of that version or of any later version published by the Free
Software Foundation.  If the Program does not specify a version number of
this License, you may choose any version ever published by the Free Software
Foundation.

  10. If you wish to incorporate parts of the Program into other free
programs whose distribution conditions are different, write to the author
to ask for permission.  For software which is copyrighted by the Free
Software Foundation, write to the Free Software Foundation; we sometimes
make exceptions for this.  Our decision will be guided by the two goals
of preserving the free status of all derivatives of our free software and
of promoting the sharing and reuse of software generally.

			    NO WARRANTY

  11. BECAUSE THE PROGRAM IS LICENSED FREE OF CHARGE, THERE IS NO WARRANTY
FOR THE PROGRAM, TO THE EXTENT PERMITTED BY APPLICABLE LAW.  EXCEPT WHEN
OTHERWISE STATED IN WRITING THE COPYRIGHT HOLDERS AND/OR OTHER PARTIES
PROVIDE THE PROGRAM "AS IS" WITHOUT WARRANTY OF ANY KIND, EITHER EXPRESSED
OR IMPLIED, INCLUDING, BUT NOT LIMITED TO, THE IMPLIED WARRANTIES OF
MERCHANTABILITY AND FITNESS FOR A PARTICULAR PURPOSE.  THE ENTIRE RISK AS
TO THE QUALITY AND PERFORMANCE OF THE PROGRAM IS WITH YOU.  SHOULD THE
PROGRAM PROVE DEFECTIVE, YOU ASSUME THE COST OF ALL NECESSARY SERVICING,
REPAIR OR CORRECTION.

  12. IN NO EVENT UNLESS REQUIRED BY APPLICABLE LAW OR AGREED TO IN WRITING
WILL ANY COPYRIGHT HOLDER, OR ANY OTHER PARTY WHO MAY MODIFY AND/OR
REDISTRIBUTE THE PROGRAM AS PERMITTED ABOVE, BE LIABLE TO YOU FOR DAMAGES,
INCLUDING ANY GENERAL, SPECIAL, INCIDENTAL OR CONSEQUENTIAL DAMAGES ARISING
OUT OF THE USE OR INABILITY TO USE THE PROGRAM (INCLUDING BUT NOT LIMITED
TO LOSS OF DATA OR DATA BEING RENDERED INACCURATE OR LOSSES SUSTAINED BY
YOU OR THIRD PARTIES OR A FAILURE OF THE PROGRAM TO OPERATE WITH ANY OTHER
PROGRAMS), EVEN IF SUCH HOLDER OR OTHER PARTY HAS BEEN ADVISED OF THE
POSSIBILITY OF SUCH DAMAGES.

		     END OF TERMS AND CONDITIONS

	    How to Apply These Terms to Your New Programs

  If you develop a new program, and you want it to be of the greatest
possible use to the public, the best way to achieve this is to make it
free software which everyone can redistribute and change under these terms.

  To do so, attach the following notices to the program.  It is safest
to attach them to the start of each source file to most effectively
convey the exclusion of warranty; and each file should have at least
the "copyright" line and a pointer to where the full notice is found.

    <one line to give the program's name and a brief idea of what it does.>
    Copyright (C) <year>  <name of author>

    This program is free software; you can redistribute it and/or modify
    it under the terms of the GNU General Public License as published by
    the Free Software Foundation; either version 2 of the License, or
    (at your option) any later version.

    This program is distributed in the hope that it will be useful,
    but WITHOUT ANY WARRANTY; without even the implied warranty of
    MERCHANTABILITY or FITNESS FOR A PARTICULAR PURPOSE.  See the
    GNU General Public License for more details.

    You should have received a copy of the GNU General Public License
    along with this program; if not, write to the Free Software
    Foundation, Inc., 51 Franklin Street, Fifth Floor, Boston, MA  02110-1301, USA


Also add information on how to contact you by electronic and paper mail.

If the program is interactive, make it output a short notice like this
when it starts in an interactive mode:

    Gnomovision version 69, Copyright (C) year name of author
    Gnomovision comes with ABSOLUTELY NO WARRANTY; for details type `show w'.
    This is free software, and you are welcome to redistribute it
    under certain conditions; type `show c' for details.

The hypothetical commands `show w' and `show c' should show the appropriate
parts of the General Public License.  Of course, the commands you use may
be called something other than `show w' and `show c'; they could even be
mouse-clicks or menu items--whatever suits your program.

You should also get your employer (if you work as a programmer) or your
school, if any, to sign a "copyright disclaimer" for the program, if
necessary.  Here is a sample; alter the names:

  Yoyodyne, Inc., hereby disclaims all copyright interest in the program
  `Gnomovision' (which makes passes at compilers) written by James Hacker.

  <signature of Ty Coon>, 1 April 1989
  Ty Coon, President of Vice

This General Public License does not permit incorporating your program into
proprietary programs.  If your program is a subroutine library, you may
consider it more useful to permit linking proprietary applications with the
library.  If this is what you want to do, use the GNU Lesser General
Public License instead of this License.<|MERGE_RESOLUTION|>--- conflicted
+++ resolved
@@ -17,10 +17,7 @@
 2005--2013    Carsten Gräser
 2012--2013    Christoph Grüninger
 2006          Bernhard Haasdonk
-<<<<<<< HEAD
-=======
 2013          Sven Kaulmann
->>>>>>> bdbc3f72
 2013          Dominic Kempf
 2010          Ole Klein
 2003--2013    Robert Klöfkorn
