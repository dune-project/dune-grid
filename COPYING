--- conflicted
+++ resolved
@@ -12,12 +12,7 @@
 2005--2010    Carsten Gräser
 2010--2012    Christoph Grüninger
 2006          Bernhard Haasdonk
-<<<<<<< HEAD
-2012          Olaf Ippisch
-=======
 2012--2013    Olaf Ippisch
-2012          Arne Morten Kvarving
->>>>>>> feba789e
 2009          Leonard Kern
 2005--2007    Sreejith Pulloor Kuttanikkad
 2003--2012    Robert Klöfkorn
