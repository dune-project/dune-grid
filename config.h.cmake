/* begin dune-grid
   put the definitions for config.h specific to
   your project here. Everything above will be
   overwritten
*/
/* begin private */
/* Name of package */
#define PACKAGE "@DUNE_MOD_NAME@"

/* Define to the address where bug reports for this package should be sent. */
#define PACKAGE_BUGREPORT "@DUNE_MAINTAINER@"

/* Define to the full name of this package. */
#define PACKAGE_NAME "@DUNE_MOD_NAME@"

/* Define to the full name and version of this package. */
#define PACKAGE_STRING "@DUNE_MOD_NAME@ @DUNE_MOD_VERSION@"

/* Define to the one symbol short name of this package. */
#define PACKAGE_TARNAME "@DUNE_MOD_NAME@"

/* Define to the home page for this package. */
#define PACKAGE_URL "@DUNE_MOD_URL@"

/* Define to the version of this package. */
#define PACKAGE_VERSION "@DUNE_MOD_VERSION@"

/* end private */

/* Define to the version of dune-grid */
#define DUNE_GRID_VERSION "${DUNE_GRID_VERSION}"

/* Define to the major version of dune-grid */
#define DUNE_GRID_VERSION_MAJOR ${DUNE_GRID_VERSION_MAJOR}

/* Define to the minor version of dune-grid */
#define DUNE_GRID_VERSION_MINOR ${DUNE_GRID_VERSION_MINOR}

/* Define to the revision of dune-grid */
#define DUNE_GRID_VERSION_REVISION ${DUNE_GRID_VERSION_REVISION}

/* If this is set, public access to the implementation of facades like Entity,
   Geometry, etc. is granted. */
#cmakedefine DUNE_GRID_EXPERIMENTAL_GRID_EXTENSIONS 1

/* Define to 1 if psurface library is found */
#cmakedefine HAVE_PSURFACE 1

/* Define to 1 if AmiraMesh library is found */
#cmakedefine HAVE_AMIRAMESH 1

/* The namespace prefix of the psurface library (deprecated) */
#define PSURFACE_NAMESPACE psurface::

/* Define to 1 if you have at least psurface version 2.0 */
#cmakedefine HAVE_PSURFACE_2_0 1

/* Alberta version found by configure, either 0x200 for 2.0 or 0x300 for 3.0 */
#cmakedefine DUNE_ALBERTA_VERSION @DUNE_ALBERTA_VERSION@

/* This is only true if alberta-library was found by configure _and_ if the
   application uses the ALBERTA_CPPFLAGS */
#cmakedefine HAVE_ALBERTA ENABLE_ALBERTA

/* This is only true if UG was found by configure _and_ if the application
   uses the UG_CPPFLAGS */
#cmakedefine HAVE_UG ENABLE_UG

/* Define to 1 if you have mkstemp function */
#cmakedefine01 HAVE_MKSTEMP

<<<<<<< HEAD
=======
/* begin bottom */

>>>>>>> 476be7d4
/* Grid type magic for DGF parser */
@GRID_CONFIG_H_BOTTOM@

/* end bottom */

/* end dune-grid */<|MERGE_RESOLUTION|>--- conflicted
+++ resolved
@@ -69,11 +69,8 @@
 /* Define to 1 if you have mkstemp function */
 #cmakedefine01 HAVE_MKSTEMP
 
-<<<<<<< HEAD
-=======
 /* begin bottom */
 
->>>>>>> 476be7d4
 /* Grid type magic for DGF parser */
 @GRID_CONFIG_H_BOTTOM@
 
