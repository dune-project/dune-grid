// -*- tab-width: 4; indent-tabs-mode: nil; c-basic-offset: 2 -*-
// vi: set et ts=4 sw=2 sts=2:
#ifndef DUNE_ALU2DGRID_INTERSECTION_IMP_CC
#define DUNE_ALU2DGRID_INTERSECTION_IMP_CC

#include <stack>
#include <utility>

#include <dune/geometry/referenceelements.hh>

#include <dune/grid/alugrid/2d/geometry.hh>
#include <dune/grid/alugrid/2d/entity.hh>
#include <dune/grid/alugrid/2d/grid.hh>

namespace Dune
{

  // Implementation of ALU2dGridIntersectionBase
  // -------------------------------------------

  template< class Grid, class Info >
  inline ALU2dGridIntersectionBase< Grid, Info >
  ::ALU2dGridIntersectionBase ( const Factory &factory, const IntersectionInfo &info )
    : current( info ),
      factory_( factory ),
      localGeomStorage_( LocalGeometryStorageType::instance() )
  {}


  template< class Grid, class Info >
  inline ALU2dGridIntersectionBase< Grid, Info >
  ::ALU2dGridIntersectionBase ( const This &other )
    : current( other.current ),
      factory_( other.factory_ ),
      localGeomStorage_( LocalGeometryStorageType::instance() )
  {}


  template< class Grid, class Info >
  inline const typename ALU2dGridIntersectionBase< Grid, Info >::This &
  ALU2dGridIntersectionBase< Grid, Info >::operator= ( const This &other )
  {
    current = other.current;
    assert( &factory_ == &other.factory_ );

    invalidate();
    return *this;
  }


  template< class Grid, class Info >
  inline void ALU2dGridIntersectionBase< Grid, Info > :: checkValid ()
  {
    if( current.outside() )
    {
      const int index = current.outside()->getIndex();
      if( !this->grid().rankManager().isValid( index, All_Partition ) )
        current.setOutside( 0, -222 );
    }
  }


  template< class Grid, class Info >
  inline int ALU2dGridIntersectionBase< Grid, Info > :: boundaryId() const
  {
    assert( current.inside() );
    // ALUGrid stores negative values, so make 'em positive
    return (current.isBoundary() ? std::abs( current.boundary()->type() ) : 0);
  }

  template< class Grid, class Info >
  inline size_t ALU2dGridIntersectionBase< Grid, Info > :: boundarySegmentIndex() const
  {
    // only call this method on boundary intersections
    assert( current.isBoundary() );
#ifdef ALUGRID_VERTEX_PROJECTION
    return current.boundary()->segmentIndex();
#else
    derr << "Method available in any version of ALUGrid > 1.14 \n";
    return 0;
#endif
  }

  //! return true if intersection is with neighbor on this level
  template< class Grid, class Info >
  inline bool ALU2dGridIntersectionBase< Grid, Info > :: neighbor () const
  {
    return bool( current.outside() );
  }

  //! return EntityPointer to the Entity on the inside of this intersection.
  template< class Grid, class Info >
  inline typename ALU2dGridIntersectionBase< Grid, Info >::EntityPointer
  ALU2dGridIntersectionBase< Grid, Info >::inside() const
  {
    assert( (current.inside() != 0) && (current.index() < current.nFaces()) );
    return EntityPointerImp( factory_, *current.inside(), -1, current.walkLevel() );
  }


  template< class Grid, class Info >
  inline typename ALU2dGridIntersectionBase< Grid, Info >::EntityPointer
  ALU2dGridIntersectionBase< Grid, Info >::outside() const
  {
    assert( current.inside() && current.outside() );
    return EntityPointerImp( factory_, *current.outside(), -1, current.walkLevel() );
  }

  template< class Grid, class Info >
  inline int ALU2dGridIntersectionBase< Grid, Info >::indexInInside () const
  {
    const int i = current.index();
    if( (eltype == ALU2DSPACE triangle) || ((eltype == ALU2DSPACE mixed) && (current.nFaces() == 3)) )
      return 2 - i;
    else
      return ((i^2)>>1) | ((i&1)<<1);
  }


  template< class Grid, class Info >
  inline int ALU2dGridIntersectionBase< Grid, Info >::indexInOutside () const
  {
    const int i = current.opposite();
    if( (eltype == ALU2DSPACE triangle) || ((eltype == ALU2DSPACE mixed) && (current.nFaces() == 3)) )
      return 2 - i;
    else
      return ((i^2)>>1) | ((i&1)<<1);
  }


  template< class Grid, class Info >
  inline int ALU2dGridIntersectionBase< Grid, Info >::twistInInside () const
  {
    return 0;
  }


  template< class Grid, class Info >
  inline int ALU2dGridIntersectionBase< Grid, Info >::twistInOutside () const
  {
    const int i = current.index();
    const int o = current.opposite();
    // The twist is either 0 or 1, depending on the edge numbers.
    // The edge is always twisted with respect to the ALU reference element.
    if( (eltype == ALU2DSPACE triangle) || ((eltype == ALU2DSPACE mixed) && (current.nFaces() == 3)) )
      //return (1 + i + o) % 2;
      return 1 ^ ((i^o) & 1);
    else
      return 1 ^ ((i^o) & 1) ^ ((i^o) >> 1);
  }


  template< class Grid, class Info >
  inline typename ALU2dGridIntersectionBase< Grid, Info >::NormalType
  ALU2dGridIntersectionBase< Grid, Info >::outerNormal ( const LocalCoordinate &local ) const
  {
    assert( (current.inside() != 0) && (current.index() < current.nFaces()) );

    typedef double (&normal_t)[dimensionworld];

    NormalType outerNormal;
    if ( dimensionworld == 2 || current.inside()->numvertices() == 3 ) // current.inside()->affine()
      current.inside()->outernormal( current.index(), (normal_t)(&outerNormal)[0] );
    else
    {
<<<<<<< HEAD
      const ReferenceElement< alu2d_ctype, dimension > &refElement =
        ReferenceElements< alu2d_ctype, dimension >::cube();
=======
      const ReferenceElement< alu2d_ctype, dim > &refElement =
        ReferenceElements< alu2d_ctype, dim >::cube();
>>>>>>> d1e13161
      typename LocalGeometry::GlobalCoordinate xInside = geometryInInside().global( local );
      typename LocalGeometry::GlobalCoordinate refNormal = refElement.integrationOuterNormal( indexInInside() );
      inside()->geometry().jacobianInverseTransposed( xInside ).mv( refNormal, outerNormal );
      outerNormal *= inside()->geometry().integrationElement( xInside );
    }
    if( current.useOutside() )
      outerNormal *= 0.5;
    return outerNormal;
  }


  template< class Grid, class Info >
  inline typename ALU2dGridIntersectionBase< Grid, Info >::NormalType
  ALU2dGridIntersectionBase< Grid, Info >::integrationOuterNormal ( const LocalCoordinate &local ) const
  {
    return outerNormal( local );
  }


  template< class Grid, class Info >
  inline typename ALU2dGridIntersectionBase< Grid, Info >::NormalType
  ALU2dGridIntersectionBase< Grid, Info >::unitOuterNormal ( const LocalCoordinate &local ) const
  {
    NormalType unitNormal( outerNormal( local ) );
    unitNormal *= (1.0 / unitNormal.two_norm());
    return unitNormal;
  }


  template< class Grid, class Info >
  inline typename ALU2dGridIntersectionBase< Grid, Info >::NormalType
  ALU2dGridIntersectionBase< Grid, Info >::centerUnitOuterNormal () const
  {
    const ReferenceElement< ctype, dimension-1 > &refElement
      = ReferenceElements< ctype, dimension-1 >::general( type() );
    return unitOuterNormal( refElement.position( 0, 0 ) );
  }


  template< class Grid, class Info >
  inline typename ALU2dGridIntersectionBase< Grid, Info >::LocalGeometry
  ALU2dGridIntersectionBase< Grid, Info >::geometryInInside () const
  {
    const int i = current.index();
    assert( (current.inside() != 0) && (i < current.nFaces()) );

    // only in non-conform situation we use default method
    if( current.useOutside() )
    {
      if( !intersectionSelfLocal_.valid() )
      {
        EntityPointer insidePtr = inside();
        const typename Entity::Geometry &insideGeo = insidePtr->geometry();
        const Geometry iGeo = geometry();

        assert( iGeo.corners() == 2 );
        array< FieldVector< alu2d_ctype, dimension >, 2 > coords;
        for( int i = 0; i < 2; ++i )
        {
          // calculate coordinates
          coords[ i ] = insideGeo.local( iGeo.corner( i ) );
          // avoid round-off errors
          for( int j = 0; j < dimension; ++j )
            coords[ i ][ j ] = (coords[ i ][ j ] < 1e-14 ? 0.0 : coords[ i ][ j ]);
        }
        intersectionSelfLocal_.buildGeometry( coords );
      }
      assert( intersectionSelfLocal_.valid() );
      return LocalGeometry( intersectionSelfLocal_ );
    }
    else
    {
      // parameters are face and twist
      const int localTwist = (current.nFaces() == 3) ? (i % 2) : (i >> 1)^(i & 1);
      const int twist = (twistInInside() + localTwist) % 2;
      return LocalGeometry( localGeomStorage_.localGeom( i, twist, current.nFaces() ) );
    }
  }

  template< class Grid, class Info >
  inline typename ALU2dGridIntersectionBase< Grid, Info >::LocalGeometry
  ALU2dGridIntersectionBase< Grid, Info >::geometryInOutside () const
  {
    assert( current.inside() && current.outside() );

    // only in non-conform situation we use default method
    if( !conforming() )
    {
      if( !intersectionNeighborLocal_.valid() )
      {
        EntityPointer outsidePtr = outside();
        const typename Entity::Geometry &outsideGeo = outsidePtr->geometry();
        const Geometry iGeo = geometry();

        assert( iGeo.corners() == 2 );
        array< FieldVector< alu2d_ctype, dimension >, 2 > coords;
        for( int i = 0; i < 2; ++i )
        {
          // calculate coordinates
          coords[ i ] = outsideGeo.local( iGeo.corner( i ) );
          // avoid round-off errors
          for( int j = 0; j < dimension; ++j )
            coords[ i ][ j ] = (coords[ i ][ j ] < 1e-14 ? 0.0 : coords[ i ][ j ]);
        }
        intersectionNeighborLocal_.buildGeometry( coords );
      }
      assert( intersectionNeighborLocal_.valid() );
      return LocalGeometry( intersectionNeighborLocal_ );
    }
    else
    {
      // parameters are face and twist
      const int localTwist = (current.nFaces() == 3) ? (current.opposite() % 2) : (current.opposite() >> 1)^(current.opposite() & 1);
      const int twist = (twistInOutside() + localTwist) % 2;
      return LocalGeometry( localGeomStorage_.localGeom( current.opposite(), twist, current.nFaces() ) );
    }
  }

  template< class Grid, class Info >
  inline typename ALU2dGridIntersectionBase< Grid, Info >::Geometry
  ALU2dGridIntersectionBase< Grid, Info >::geometry () const
  {
    assert( current.inside() );

    if( !intersectionGlobal_.valid() )
    {
      if( current.useOutside() )
        intersectionGlobal_.buildGeom( *current.outside(), current.opposite() );
      else
        intersectionGlobal_.buildGeom( *current.inside(), current.index() );
    }

    assert( intersectionGlobal_.valid() );
    return Geometry( intersectionGlobal_ );
  }


  template< class Grid, class Info >
  inline GeometryType ALU2dGridIntersectionBase< Grid, Info >::type () const
  {
    return GeometryType( (eltype == ALU2DSPACE triangle ?
                          GenericGeometry :: SimplexTopology< 1 > :: type :: id :
                          GenericGeometry :: CubeTopology   < 1 > :: type :: id), 1);
  }

  template< class Grid, class Info >
  inline void ALU2dGridIntersectionBase< Grid, Info >::invalidate ()
  {
    intersectionGlobal_.invalidate();
    intersectionSelfLocal_.invalidate();
    intersectionNeighborLocal_.invalidate();
  }



  // Implementation of ALU2dGridLevelIntersectionIterator
  // ----------------------------------------------------

  template< class Grid >
  inline ALU2dGridLevelIntersectionIterator< Grid >
  ::ALU2dGridLevelIntersectionIterator ( const Factory &factory, HElementType *el, int wLevel, bool end )
    : intersection_( IntersectionImpl( factory ) )
  {
    current().setInside( el );
    current().walkLevel_ = wLevel;
    if( !end )
    {
      assert( current().walkLevel() >= 0 );
      assert( current().inside() );

      current().index_ = -1;
      current().setOutside( 0, -1 );

      increment();
    }
    else
      current().done();
  }


  template< class Grid >
  inline ALU2dGridLevelIntersectionIterator< Grid >
  ::ALU2dGridLevelIntersectionIterator ( const This &other )
    : intersection_( other.intersectionImpl() ),
      nbStack_( other.nbStack_ )
  {}


  template< class Grid >
  inline const typename ALU2dGridLevelIntersectionIterator< Grid >::This &
  ALU2dGridLevelIntersectionIterator< Grid >::operator= ( const This &other )
  {
    intersectionImpl() = other.intersectionImpl();
    nbStack_ = other.nbStack_;
    return *this;
  }


  //! increment iterator
  template<class Grid>
  inline void ALU2dGridLevelIntersectionIterator<Grid> :: increment ()
  {
    doIncrement();
  #if ALU2DGRID_PARALLEL
    this->checkValid();
  #endif
  }



  // Implementation of ALU2dGridLeafIntersectionIterator
  // ---------------------------------------------------

  template< class Grid >
  inline ALU2dGridLeafIntersectionIterator< Grid >
  ::ALU2dGridLeafIntersectionIterator ( const Factory &factory, HElementType *el, int wLevel, bool end )
    : intersection_( IntersectionImpl( factory ) )
  {
    current().setInside( el );
    current().walkLevel_ = wLevel;
    if( !end )
    {
      assert( current().walkLevel() >= 0 );
      assert( current().inside() );

      current().index_ = -1;
      current().setOutside( 0, -1 );

      increment();
    }
    else
      current().done();
  }


  template< class Grid >
  inline ALU2dGridLeafIntersectionIterator< Grid >
  ::ALU2dGridLeafIntersectionIterator ( const This &other )
    : intersection_( other.intersectionImpl() ),
      nbStack_( other.nbStack_ )
  {}


  template< class Grid >
  inline const typename ALU2dGridLeafIntersectionIterator< Grid >::This &
  ALU2dGridLeafIntersectionIterator< Grid >::operator= ( const This &other )
  {
    intersectionImpl() = other.intersectionImpl();
    nbStack_ = other.nbStack_;
    return *this;
  }


  //! increment iterator
  template<class Grid>
  inline void ALU2dGridLeafIntersectionIterator<Grid> :: increment ()
  {
    doIncrement();
  #if ALU2DGRID_PARALLEL
    this->checkValid();
  #endif
  }

} // namespace Dune

#endif // #ifndef DUNE_ALU2DGRID_INTERSECTION_IMP_CC<|MERGE_RESOLUTION|>--- conflicted
+++ resolved
@@ -163,13 +163,8 @@
       current.inside()->outernormal( current.index(), (normal_t)(&outerNormal)[0] );
     else
     {
-<<<<<<< HEAD
-      const ReferenceElement< alu2d_ctype, dimension > &refElement =
-        ReferenceElements< alu2d_ctype, dimension >::cube();
-=======
-      const ReferenceElement< alu2d_ctype, dim > &refElement =
-        ReferenceElements< alu2d_ctype, dim >::cube();
->>>>>>> d1e13161
+      const ReferenceElement< alu2d_ctype, dimension > &refElement
+        = ReferenceElements< alu2d_ctype, dimension >::cube();
       typename LocalGeometry::GlobalCoordinate xInside = geometryInInside().global( local );
       typename LocalGeometry::GlobalCoordinate refNormal = refElement.integrationOuterNormal( indexInInside() );
       inside()->geometry().jacobianInverseTransposed( xInside ).mv( refNormal, outerNormal );
