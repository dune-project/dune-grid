--- conflicted
+++ resolved
@@ -920,21 +920,15 @@
     // this means that only up to 536,870,912 entities are allowed
     static const IdType codimMultiplier = 1 << 29;
 
-<<<<<<< HEAD
     ALU3dGridLocalIdSet ( const Grid &grid )
       : hset_( grid.hierarchicIndexSet() )
     {}
-=======
+
+    // fake method to have the same method like GlobalIdSet
+    void updateIdSet () {}
+
     using ALU3DSPACE AdaptRestrictProlongType :: postRefinement ;
     using ALU3DSPACE AdaptRestrictProlongType :: preCoarsening ;
-
-  public:
-    //! export type of id
-    typedef int IdType;
->>>>>>> 47dc58fd
-
-    // fake method to have the same method like GlobalIdSet
-    void updateIdSet () {}
 
   public:
     //! return local id of given entity
