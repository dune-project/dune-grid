// -*- tab-width: 4; indent-tabs-mode: nil; c-basic-offset: 2 -*-
// vi: set et ts=4 sw=2 sts=2:
#ifndef DUNE_GRID_YASPGRID_YGRID_HH
#define DUNE_GRID_YASPGRID_YGRID_HH

#include <vector>
#include <bitset>
#include <deque>

#include <dune/common/array.hh>
#include <dune/common/fvector.hh>
#include <dune/common/power.hh>

/** \file
    \brief This provides a YGrid, the elemental component of the yaspgrid implementation
 */

namespace Dune {

 namespace Yasp {
  /** @returns an array containing the sizes of the grids associated with vectors in given array.
   *  Needed in this form due to the need of such functionality in class initializer lists.
   *  @param v the array of vectors to examine
   */
  template<int d, typename ct>
  Dune::array<int,d> sizeArray(const Dune::array<std::vector<ct>,d>& v)
  {
    Dune::array<int,d> tmp;
    for (int i=0; i<d; ++i)
      tmp[i] = v[i].size() - 1;
    return tmp;
  }
 } //namespace Yasp

  /**
     The YGrid considered here describes a finite set \f$d\f$-tupels of the form
     \f[ G = \{ (k_0,\ldots,k_{d-1}) | o_i \leq k_i < o_i+s_i \}  \f]

     together with an affine mapping.

     A YGrid is characterized by the following quantities:

     - The origin \f$ o=(o_0,\ldots,o_{d-1}) \in Z^d\f$,
     - the size \f$ s=(s_0,\ldots,s_{d-1}) \in Z^d\f$,
     - The shift \f$ r=(r_0,\ldots,r_{d-1}) \in R^d\f$.
     - a coordinate container, that gives the mapping of the index to global coordinates (see coordinates.hh)

     The shift can be used to interpret the points of a grid as midpoints of cells, faces, edges, etc.

     Here is a graphical illustration of a grid:

     \image html  grid.png "A YGrid."
     \image latex grid.eps "A YGrid." width=\textwidth

     A YGrid allows to iterate over all its cells with an Iterator class.

     A YGrid is always considered as being embedded in a larger grid.
     This embedding is characterized by an offset and an enclosing grid as
     shown in the following picture:

     \image html  subgrid.png "The SubYGrid is shown in red, blue is the enclosing grid."
     \image latex subgrid.eps "The SubYGrid is shown in red, blue is the enclosing grid." width=\textwidth

     The iterator provides also a mapping to the consecutive index in the enclosing grid.

     Note: as of november 2013 there are only YGrid and YGrid::Iterator. These represent
     the functionality of former SubYGrid and SubYGrid::TransformingSubIterator. All other
     classes in the hierarchy have not been used.
   */
  template<class Coordinates>
  class YGridComponent
  {
  public:
    //extract coordinate type and dimension from the coordinate container
    typedef typename Coordinates::ctype ct;
    static const int d = Coordinates::dimension;

    typedef Dune::array<int, d> iTupel;
    typedef FieldVector<ct,d> fTupel;

    //! make uninitialized ygrid
    YGridComponent () : _shift(0ULL)
    {
      std::fill(_origin.begin(), _origin.end(), 0);
      std::fill(_offset.begin(), _offset.end(), 0);
      std::fill(_size.begin(), _size.end(), 0);
    }

    /** @brief make ygrid without coordinate information
     *  @param origin origin of the grid in global coordinates
     *  @param size size of the grid
     *  Such grid has no coordinate information stored but can be
     *  used to determine an intersection with a grid with coordinate
     *  information. This avoids sending coordinates in the parallel case.
     */
    YGridComponent(iTupel origin, iTupel size)
      : _origin(origin), _size(size)
    {}

    /** @brief make a subgrid by taking coordinates from a larger grid
     *  @param origin origin of the grid to be constructed
     *  @param size size of the grid to be constructed
     *  @param enclosing the grid to take coordinates and shift vector from
     */
    YGridComponent (iTupel origin, iTupel size, const YGridComponent<Coordinates>& enclosing)
      :  _origin(origin), _shift(enclosing.shift()), _coords(enclosing.getCoords()), _size(size), _supersize(enclosing.supersize())
    {
      for (int i=0; i<d; i++)
        _offset[i] = origin[i] - enclosing.origin(i) + enclosing.offset(i);

      // compute superincrements
      int inc = 1;
      for (int i=0; i<d; ++i)
        {
          _superincrement[i] = inc;
          inc *= _supersize[i];
        }
    }

    /** @brief Make YGridComponent by giving all parameters
     *  @param origin the origin of the grid in global coordinates
     *  @param shift the shift vector
     *  @param coords the coordinate vectors to be used
     *  @param size the size vector
     *  @param offset the offset in the enclosing grid
     *  @param supersize size of the enclosing grid
     */
    YGridComponent (iTupel origin, std::bitset<d> shift, Coordinates* coords, iTupel size, iTupel offset, iTupel supersize)
      : _origin(origin), _shift(shift), _coords(coords), _size(size), _offset(offset), _supersize(supersize)
    {
      // compute superincrements
      int inc = 1;
      for (int i=0; i<d; ++i)
        {
          _superincrement[i] = inc;
          inc *= _supersize[i];
        }
    }

    //! Return origin in direction i
    int origin (int i) const
    {
      return _origin[i];
    }

    //! return reference to origin
    const iTupel& origin () const
    {
      return _origin;
    }

    //! Return shift in direction i
    bool shift (int i) const
    {
      return _shift[i];
    }

    //! Return shift tupel
    const std::bitset<d>& shift () const
    {
      return _shift;
    }

    Coordinates* getCoords() const
    {
      return _coords;
    }

    //! Return offset to origin of enclosing grid
    int offset (int i) const
    {
      return _offset[i];
    }

    //! Return offset to origin of enclosing grid
    const iTupel & offset () const
    {
      return _offset;
    }

    //! return size of enclosing grid
    int supersize (int i) const
    {
      return _supersize[i];
    }

    //! return size of enclosing grid
    const iTupel & supersize () const
    {
      return _supersize;
    }

    //! return size in direction i
    int size (int i) const
    {
      return _size[i];
    }

    //! retrun size
    iTupel size () const
    {
      return _size;
    }

    //! Return total size of index set which is the product of all size per direction.
    int totalsize () const
    {
      int s=1;
      for (int i=0; i<d; ++i)
        s *= size(i);
      return s;
    }

    //! Return minimum index in direction i
    int min (int i) const
    {
      return _origin[i];
    }

    //! Return maximum index in direction i
    int max (int i) const
    {
      return _origin[i] + size(i) - 1;
    }

    //! Return true if YGrid is empty, i.e. has size 0 in all directions.
    bool empty () const
    {
      for (int i=0; i<d; ++i)
      {
        if (size(i) == 0)
          return true;
      }
      return false;
    }

    //! given a coordinate, return true if it is in the grid
    bool inside (const iTupel& coord) const
    {
      for (int i=0; i<d; i++)
      {
        if ((coord[i]<_origin[i]) || (coord[i]>=_origin[i]+_size[i]))
          return false;
      }
      return true;
    }

    //! given a tupel compute its index in the lexicographic numbering
    int index (const iTupel& coord) const
    {
      int index = (coord[d-1]-_origin[d-1]);

      for (int i=d-2; i>=0; i--)
        index = index*_size[i] + (coord[i]-_origin[i]);

      return index;
    }

    //! return grid moved by the vector v
    YGridComponent<Coordinates> move (iTupel v) const
    {
      for (int i=0; i<d; i++)
        v[i] += _origin[i];
      return YGridComponent<Coordinates>(v,_size,*this);
    }

    //! Return YGridComponent of supergrid of self which is the intersection of self and another YGridComponent
    YGridComponent<Coordinates> intersection (const YGridComponent<Coordinates>& r) const
    {
      for (int i=0; i<d; i++)
      {
        //empty coordinate vectors result in empty intersections
        if (empty() || r.empty())
          return YGridComponent<Coordinates>();
      }

      iTupel neworigin;
      iTupel newsize;
      for (int i=0; i<d; ++i)
      {
        neworigin[i] = std::max(origin(i),r.origin(i));
        newsize[i] = std::min(max(i),r.max(i)) - neworigin[i] + 1;
      }

      return YGridComponent<Coordinates>(neworigin,newsize,*this);
    }


    /** Iterator class allows one to run over all cells of a grid.
     *  The cells of the grid to iterate over are numbered consecutively starting
     *  with zero. Via the index() method the iterator provides a mapping of the
     *  cells of the grid to a one-dimensional array. The number of entries
     *  in this array must be the size of the grid.
     */
    class Iterator {
    public:
      // default constructor
      Iterator () {}

      //! Make iterator pointing to first cell in a grid.
      Iterator (const YGridComponent<Coordinates>& r) : _grid(&r)
      {
        iTupel coord(r.origin());
        reinit(r,coord);
      }

      //! Make iterator pointing to given cell in a grid.
      Iterator (const YGridComponent<Coordinates>& r, const iTupel& coord)
      {
        reinit(r,coord);
      }

      //! reinitialize iterator to given position
      void reinit (const YGridComponent<Coordinates>& r, const iTupel& coord)
      {
        // initialize to given position in index set
        for (int i=0; i<d; ++i)
          _coord[i] = coord[i];

        // move superindex to first cell in subgrid
        _superindex = 0;
        for (int i=0; i<d; ++i)
          _superindex += (r.offset(i)+coord[i]-r.origin(i))*r.superincrement(i);

        _grid = &r;
      }

      //! Return true when two iterators over the same grid are equal (!).
      bool operator== (const Iterator& i) const
      {
        return _superindex == i._superindex;
      }

      //! Return true when two iterators over the same grid are not equal (!).
      bool operator!= (const Iterator& i) const
      {
        return _superindex != i._superindex;
      }

      //! Return consecutive index in enclosing grid
      int superindex () const
      {
        return _superindex;
      }

      //! Return coordinate of the cell in direction i.
      int coord (int i) const
      {
        return _coord[i];
      }

      //! Return coordinate of the cell as reference (do not modify).
      const iTupel& coord () const
      {
        return _coord;
      }

      //! move this iterator dist cells in direction i
      void move (int i, int dist)
      {
        _coord[i] += dist;
        _superindex += dist*_grid->superincrement(i);
      }

      //! move this iterator dist cells in direction i
      void move (const iTupel& dist)
      {
        for (int i = 0; i < d; ++i)
          {
            _coord[i] += dist[i];
            _superindex += dist[i]*_grid->superincrement(i);
          }
      }

      //! Increment iterator to next cell with position.
      Iterator& operator++ ()
      {
        for (int i=0; i<d; i++)         // check for wrap around
        {
          _superindex += _grid->superincrement(i);   // move on cell in direction i
          if (++_coord[i] <= _grid->max(i))
            return *this;
          else
          {
            _coord[i] = _grid->origin(i);         // move back to origin in direction i
            _superindex -= _grid->size(i) * _grid->superincrement(i);
          }
        }
        // if we wrapped around, back to to begin(), we must put the iterator to end()
        if (_coord == _grid->origin())
        {
          for (int i=0; i<d; i++)
            _superindex += (_grid->size(i)-1) * _grid->superincrement(i);
          _superindex += _grid->superincrement(0);
        }
        return *this;
      }

      //! Return ith component of lower left corner of the entity associated with the current coordinates and shift.
      ct lowerleft(int i) const
      {
        return _grid->getCoords()->coordinate(i,_coord[i]);
      }

      //! Return lower left corner of the entity associated with the current coordinates and shift.
      fTupel lowerleft() const
      {
        fTupel ll;
        for (int i=0; i<d; i++)
          ll[i] = lowerleft(i);
        return ll;
      }

      //! Return ith component of upper right corder of the entity associated with the current coordinates and shift.
      ct upperright(int i) const
      {
        int coord = _coord[i];
        if (shift(i))
          coord++;
        return _grid->getCoords()->coordinate(i,coord);
      }

      //! Return upper right corder of the entity associated with the current coordinates and shift.
      fTupel upperright() const
      {
        fTupel ur;
        for (int i=0; i<d; i++)
          ur[i] = upperright(i);
        return ur;
      }

      //! Return meshsize in direction i
      ct meshsize (int i) const
      {
        return _grid->getCoords()->meshsize(i,_coord[i]);
      }

      //! Return meshsize of current cell as reference.
      fTupel meshsize () const
      {
        fTupel h;
        for (int i=0; i<d; i++)
          h[i] = meshsize(i);
        return h;
      }

      bool shift (int i) const
      {
        return _grid->shift(i);
      }

      std::bitset<d> shift() const
      {
        return _grid->shift();
      }

      Coordinates* coordCont() const
      {
        return _grid->getCoords();
      }

    protected:
      iTupel _coord;       //!< current position in index set
      int _superindex;        //!< consecutive index in enclosing grid
      const YGridComponent<Coordinates>* _grid;
    };


    int superindex(iTupel coord) const
    {
      // move superindex to first cell in subgrid
      int si = 0;
      for (int i=0; i<d; ++i)
        si += (offset(i)+coord[i]-origin(i))*_superincrement[i];
      return si;
    }

    int superincrement(int i) const
    {
      return _superincrement[i];
    }

    //! return iterator to first element of index set
    Iterator begin () const
    {
      return Iterator(*this);
    }

    //! return iterator to given element of index set
    Iterator begin (const iTupel& co) const
    {
      return Iterator(*this,co);
    }

    //! return subiterator to last element of index set
    Iterator end () const
    {
      iTupel last;
      for (int i=0; i<d; i++)
        last[i] = max(i);
      last[0] += 1;
      return Iterator(*this,last);
    }

  private:
    iTupel _origin;
    std::bitset<d> _shift;
    Coordinates* _coords;
    iTupel _size;
    iTupel _offset;    //!< offset to origin of the enclosing grid
    iTupel _supersize; //!< size of the enclosing grid
    iTupel _superincrement; //!< moves consecutive index by one in this direction in supergrid

  };


  //! Output operator for ygrids
  template <class Coordinates>
  inline std::ostream& operator<< (std::ostream& s, YGridComponent<Coordinates> e)
  {
    s << "Printing YGridComponent structure:" << std::endl;
    s << "Origin: " << e.origin() << std::endl;
    s << "Shift: " << e.shift() << std::endl;
    s << "Size: " << e.size() << std::endl;
    s << "Offset: " << e.offset() << std::endl;
    s << "Supersize: " << e.supersize() << std::endl;
    return s;
  }

  //! Output operator for ygrids
  template <class Coordinates>
  inline std::ostream& operator<< (std::ostream& s, typename YGridComponent<Coordinates>::Iterator& e)
  {
    s << "Printing YGridComponent Iterator:" << std::endl << "Iterator at " << e.coord() << " (index ";
    s << e.index() << "), position " << e.position();
    return s;
  }

  /** \brief implements a collection of YGridComponents which form a codimension
   * Entities of given codimension c need to be represented by d choose c YgridComponents.
   * All entities in one such component share the same set of spanning unit vectors.
   * A YGrid is used to iterate over the entire set of components the codimension
   * consists of. It doesnt hold any data, but instead holds an iterator range into
   * an array of components (which is owned by YGridLevel).
   */
  template<class Coordinates>
  class YGrid
  {
    public:
    static const int dim = Coordinates::dimension;

    // define data array iterator
    typedef YGridComponent<Coordinates>* DAI;

    typedef typename Dune::array<int, dim> iTupel;

    //! set start iterator in the data array
    void setBegin(DAI begin)
    {
      _begin = begin;
    }

    //! get which component belongs to a given shift vector
    int shiftmapping(const std::bitset<dim>& shift) const
    {
      return _shiftmapping[shift.to_ulong()];
    }

    //! get start iterator in the data array
    DAI dataBegin() const
    {
      return _begin;
    }

    //! get end iterator in the data array
    DAI dataEnd() const
    {
      return _end;
    }

    //! decide whether a coordinate is in the grid (depending on the component)
    bool inside(const iTupel& coord, const std::bitset<dim>& shift = std::bitset<dim>()) const
    {
      return (_begin+_shiftmapping[shift.to_ulong()])->inside(coord);
    }

    /** \brief Iterator over a collection o YGrids
     * A YGrid::Iterator is the heart of an entity in YaspGrid.
     */
    class Iterator
    {
      public:

      //! default constructor
      Iterator ()
      {}

      //! construct an iterator from coordinates and component
      Iterator (const YGrid<Coordinates>& yg, const Dune::array<int,dim>& coords, int which = 0)
        : _which(which), _yg(&yg)
      {
        _it = typename YGridComponent<Coordinates>::Iterator(*(_yg->dataBegin()+which),coords);
      }

      //! create an iterator to start or end of the codimension
      Iterator (const YGrid<Coordinates>& yg, bool end=false) : _yg(&yg)
      {
        if (end)
        {
          _it = _yg->_itends.back();
          _which = _yg->_itends.size() - 1;
        }
        else
        {
          _it = _yg->_itbegins[0];
          _which = 0;
        }
      }

      //! reinitializes an iterator, as if it was just constructed.
      void reinit(const YGrid<Coordinates>& yg, const Dune::array<int,dim>& coords, int which = 0)
      {
        _yg = &yg;
        _which = which;
        _it = typename YGridComponent<Coordinates>::Iterator(*(_yg->dataBegin()+which),coords);
      }

      //! return coordinate at the current position (direction i)
      int coord (int i) const
      {
        return _it.coord(i);
      }

      //! return coordinate array at the current postion
      const Dune::array<int, dim>& coord () const
      {
        return _it.coord();
      }

      typename Coordinates::ctype lowerleft(int i) const
      {
        return _it.lowerleft(i);
      }

      Dune::FieldVector<typename Coordinates::ctype,dim> lowerleft() const
      {
        return _it.lowerleft();
      }

      typename Coordinates::ctype upperright(int i) const
      {
        return _it.upperright(i);
      }

      Dune::FieldVector<typename Coordinates::ctype,dim> upperright() const
      {
        return _it.upperright();
      }

      //! return the current meshsize in direction i
      typename Coordinates::ctype meshsize (int i) const
      {
        return _it.meshsize(i);
      }

      //! return the current meshsize vector
      Dune::FieldVector<typename Coordinates::ctype,dim> meshsize() const
      {
        return _it.meshsize();
      }

      //! return the shift in direction i
      bool shift (int i) const
      {
        return _it.shift(i);
      }

      //! return the shift vector
      std::bitset<dim> shift () const
      {
        return _it.shift();
      }

      //! return the superindex
      int superindex() const
      {
        // the offset of the current component has to be taken into account
          return _yg->_indexOffset[_which] + _it.superindex();
      }

      //! increment to the next entity jumping to next component if necessary
      Iterator& operator++ ()
      {
        if ((++_it == _yg->_itends[_which]) && (_which < _yg->_itends.size()-1))
          _it = _yg->_itbegins[++_which];
        return *this;
      }

      //! compare two iterators: component has to match
      bool operator==(const Iterator& i) const
      {
        if (_which != i._which)
          return false;
        return _it == i._it;
      }

      //! compare two iterators: component has to match
      bool operator!=(const Iterator& i) const
      {
        if (_it != i._it)
          return true;
        return _which != i._which;
      }

      //! return the current component number
      int which() const
      {
        return _which;
      }

      //! move the grid, this is only done and needed for codim 0
      void move(int i, int dist)
      {
        _it.move(i,dist);
      }

      void move(const iTupel& dist)
      {
        _it.move(dist);
      }

      Coordinates* coordCont() const
      {
        return _it.coordCont();
      }


      private:
      unsigned int _which;
      const YGrid<Coordinates>* _yg;
      typename YGridComponent<Coordinates>::Iterator _it;
    };

    //! return begin iterator for the codimension and partition the ygrid represents
    Iterator begin() const
    {
      return Iterator(*this);
    }

    //! return iterator pointint to a specified position
    Iterator begin(const Dune::array<int, dim>& coord, int which = 0) const
    {
      return Iterator(*this, coord, which);
    }

    //! return end iterator for the codimension and partition the ygrid represents
    Iterator end() const
    {
      return Iterator(*this,true);
    }

    int superindex(const iTupel& coord, int which) const
    {
      return _indexOffset[which] + (dataBegin()+which)->superindex(coord);
    }


    // finalize the ygrid construction by storing component iterators
    void finalize(const DAI& end, int artificialOffset = 0)
    {
      // set the end iterator in the ygrid component array
      _end = end;

      _indexOffset.push_back(artificialOffset);
      int k = 0;
      for (DAI i=_begin; i != _end; ++i, ++k)
      {
        //store begin and end iterators
        _itbegins.push_back(i->begin());
        _itends.push_back(i->end());

        // store index offset
        _indexOffset.push_back(_indexOffset.back() + i->totalsize());

        // store shift to component mapping
        _shiftmapping[i->shift().to_ulong()] = k;
      }
      _indexOffset.resize(_itends.size());
    }

    private:

    friend class YGrid<Coordinates>::Iterator;
    DAI _begin;
    DAI _end;
    Dune::array<int,StaticPower<2,dim>::power> _shiftmapping;
    std::vector<typename YGridComponent<Coordinates>::Iterator> _itbegins;
    std::vector<typename YGridComponent<Coordinates>::Iterator> _itends;
    std::vector<int> _indexOffset;
  };

  //! Output operator for ygrids
  template <class Coordinates>
  inline std::ostream& operator<< (std::ostream& s, const YGrid<Coordinates>& e)
  {
    s << "Printing YGrid structure:" << std::endl;
    for (auto it = e.dataBegin(); it != e.dataEnd(); ++it)
      s << *it << std::endl;
    return s;
  }

  /** \brief implements a collection of multiple std::deque<Intersection>
   * Intersections with neighboring processors are stored as std::deque<Intersection>.
   * Eachsuch intersection only holds one YGridComponent. To do all communication
   * associated with one codimension, multiple such deques have to be concatenated.
   * YGridList manges this concatenation. As for YGrids, YGridList doesnt hold any
   * data, but an iterator range into a data array owned by YGridLevel.
   */
  template<class Coordinates>
  class YGridList
  {
    public:
    static const int dim = Coordinates::dimension;

    /** \brief type describing an intersection with a neighboring processor */
    struct Intersection
    {
      /** \brief The intersection as a subgrid of the local grid */
      YGridComponent<Coordinates> grid;
      /** \brief Rank of the process where the other grid is stored */
      int rank;
      /** \brief Manhattan distance to the other grid */
      int distance;
      /** \brief a YGrid stub, that acts wraps above YGrid Component and handels the index offset */
      YGrid<Coordinates> yg;
    };

    // define data array iterator type
    typedef typename Dune::array<std::deque<Intersection>, StaticPower<2,dim>::power>::iterator DAI;

    // iterator that allows to iterate over a concatenation of deques. namely those
    // that belong to the same codimension.
    class Iterator
    {
      public:

      //! return iterator to begin and end of the container
        Iterator(const YGridList<Coordinates>& ygl, bool end=false) : _end(ygl.dataEnd()), _which(ygl.dataBegin())
      {
        _it = _which->begin();

        // advance the iterator to the first element that exists.
        // some deques might be empty and should be skipped
        while ((_which != _end) && (_it == _which->end()))
        {
          ++_which;
          if (_which != _end)
            _it = _which->begin();
        }
        // the iterator is at the end if and only if _which==_end
        if (end)
        {
          _which = _end;
        }
      }

      //! increment iterator
      Iterator& operator++ ()
      {
        ++_it;
        // advance the iterator to the next element that exists.
        // some deques might be empty and should be skipped
        while ((_which != _end) && (_it == _which->end()))
        {
          ++_which;
          if (_which != _end)
            _it = _which->begin();
        }
        return *this;
      }

      //! dereference iterator
      typename std::deque<Intersection>::iterator  operator->() const
      {
        return _it;
      }

      //! dereference iterator
      typename std::deque<Intersection>::iterator  operator*() const
      {
        return _it;
      }

      //! compare two iterators
      bool operator== (const Iterator& i) const
      {
        if (_which != i._which)
          return false;
        if (_which == _end)
          return true;
        return _it == i._it;
      }

      //! compare two iterators
      bool operator!= (const Iterator& i) const
      {
        if (_which != i._which)
          return true;
        if (_which == _end)
          return false;
        return _it != i._it;
      }

      private:
      typename std::deque<Intersection>::iterator _it;
      DAI _end;
      DAI _which;
    };

    //! return iterator pointing to the begin of the container
    Iterator begin() const
    {
      return Iterator(*this);
    }

    //! return iterator pointing to the end of the container
    Iterator end() const
    {
      return Iterator(*this,true);
    }

    //! set start iterator in the data array
    void setBegin(typename Dune::array<std::deque<Intersection>, StaticPower<2,dim>::power>::iterator begin)
    {
      _begin = begin;
    }

    //! get start iterator in the data array
    DAI dataBegin() const
    {
      return _begin;
    }

    //! get end iterator in the data array
    DAI dataEnd() const
    {
      return _end;
    }

    //! return the size of the container, this is the sum of the sizes of all deques
    int size() const
    {
      int count = 0;
      for (DAI it = _begin; it != _end; ++it)
        count += it->size();
      return count;
    }

    //! finalize the YGridLIst
    void finalize(DAI end, const YGrid<Coordinates>& ygrid)
    {
      // Instead of directly iterating over the intersection deques, this code
      // iterates over the components of an associated ygrid and works its way
      // through the list of intersection deques in parallel.
      // The reason for this convoluted iteration technique is that there are not
      // necessarily intersections for all possible shifts, but we have to make
      // sure that we stop at each shift to update the the per-component index shift
      // This is ensured by iterating over the ygrid, which is guaranteed to have
      // a component for each shift vector.

      // set end iterator in the data array
      _end = end;

      //! set offsets allow the YGridComponents in the Intersctions to behave as YGrids
      int offset = 0;

      DAI i = _begin;

      // make sure that we have a valid deque (i.e. a non-empty one)
      while (i != _end && i->begin() == i->end())
        ++i;

      for (auto yit = ygrid.dataBegin(); yit != ygrid.dataEnd(); ++yit)
      {
<<<<<<< HEAD
        // iterate over the intersections in the deque and set the offset
        bool empty = true;
        for (typename std::deque<Intersection>::iterator it = i->begin(); it != i->end(); ++it)
        {
          it->yg.setBegin(&(it->grid));
          it->yg.finalize(&(it->grid)+1, offset);
          empty = false;
        }

        // update the offset by taking the totalsupersize of the first YGridComponent.
        if (!empty)
        {
          int add = 1;
          for (int j=0; j<dim; j++)
            add *= i->begin()->grid.supersize(j);
          offset += add;
        }
=======
        if (i == _end)
          break;
        auto it = i->begin();
        if (it->grid.shift() == yit->shift())
        {
          // iterate over the intersections in the deque and set the offset
          for (; it != i->end(); ++it)
          {
            it->yg.setBegin(&(it->grid));
            it->yg.finalize(&(it->grid)+1, offset);
          }

          // advance to next non-empty deque
          ++i;
          while (i != _end && i->begin() == i->end())
            ++i;
        }

        // update the offset from the ygrid component
        int add = 1;
        for (int j=0; j<dim; j++)
          add *= yit->supersize(j);
        offset += add;
>>>>>>> 34ce5171
      }
      assert (i == end);
    }

    private:
    DAI _begin;
    DAI _end;
  };

} // namespace Dune

#endif<|MERGE_RESOLUTION|>--- conflicted
+++ resolved
@@ -982,25 +982,6 @@
 
       for (auto yit = ygrid.dataBegin(); yit != ygrid.dataEnd(); ++yit)
       {
-<<<<<<< HEAD
-        // iterate over the intersections in the deque and set the offset
-        bool empty = true;
-        for (typename std::deque<Intersection>::iterator it = i->begin(); it != i->end(); ++it)
-        {
-          it->yg.setBegin(&(it->grid));
-          it->yg.finalize(&(it->grid)+1, offset);
-          empty = false;
-        }
-
-        // update the offset by taking the totalsupersize of the first YGridComponent.
-        if (!empty)
-        {
-          int add = 1;
-          for (int j=0; j<dim; j++)
-            add *= i->begin()->grid.supersize(j);
-          offset += add;
-        }
-=======
         if (i == _end)
           break;
         auto it = i->begin();
@@ -1024,7 +1005,6 @@
         for (int j=0; j<dim; j++)
           add *= yit->supersize(j);
         offset += add;
->>>>>>> 34ce5171
       }
       assert (i == end);
     }
