SUBDIRS =					\
	partitioner				\
	partitioning				\
	test

gridutilitydir =  $(includedir)/dune/grid/utility
gridutility_HEADERS =				\
<<<<<<< HEAD
	entitycommhelper.hh			\
	entityrange.hh				\
	entityset.hh				\
	grapedataioformattypes.hh		\
=======
	entitycommhelper.hh 			\
	globalindexset.hh			\
>>>>>>> 476be7d4
	gridinfo-gmsh-main.hh			\
	gridinfo.hh				\
	gridtype.hh				\
	hierarchicsearch.hh			\
	hostgridaccess.hh			\
	iterableentityset.hh			\
	iteratoradapters.hh			\
	multiindex.hh \
	parmetisgridpartitioner.hh		\
	persistentcontainer.hh			\
	persistentcontainerinterface.hh		\
	persistentcontainermap.hh		\
	persistentcontainervector.hh		\
	persistentcontainerwrapper.hh		\
	structuredgridfactory.hh		\
	tensorgridfactory.hh \
	vertexorderfactory.hh

include $(top_srcdir)/am/global-rules

EXTRA_DIST = CMakeLists.txt<|MERGE_RESOLUTION|>--- conflicted
+++ resolved
@@ -5,15 +5,8 @@
 
 gridutilitydir =  $(includedir)/dune/grid/utility
 gridutility_HEADERS =				\
-<<<<<<< HEAD
-	entitycommhelper.hh			\
-	entityrange.hh				\
-	entityset.hh				\
-	grapedataioformattypes.hh		\
-=======
 	entitycommhelper.hh 			\
 	globalindexset.hh			\
->>>>>>> 476be7d4
 	gridinfo-gmsh-main.hh			\
 	gridinfo.hh				\
 	gridtype.hh				\
