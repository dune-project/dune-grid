<<<<<<< HEAD
# $Id$

SUBDIRS =					\
	partitioner				\
	partitioning				\
	test

gridutilitydir =  $(includedir)/dune/grid/utility
gridutility_HEADERS =				\
	entitycommhelper.hh			\
	entityrange.hh				\
	entityset.hh				\
=======
SUBDIRS = test

gridutilitydir =  $(includedir)/dune/grid/utility
gridutility_HEADERS =				\
	entitycommhelper.hh 			\
	globalindexset.hh			\
>>>>>>> c1e05b55
	grapedataioformattypes.hh		\
	gridinfo-gmsh-main.hh			\
	gridinfo.hh				\
	gridtype.hh				\
	hierarchicsearch.hh			\
	hostgridaccess.hh			\
<<<<<<< HEAD
	intersectionrange.hh			\
	iterableentityset.hh			\
	iteratoradapters.hh			\
=======
	multiindex.hh \
	parmetisgridpartitioner.hh		\
>>>>>>> c1e05b55
	persistentcontainer.hh			\
	persistentcontainerinterface.hh		\
	persistentcontainermap.hh		\
	persistentcontainervector.hh		\
	persistentcontainerwrapper.hh		\
	structuredgridfactory.hh		\
	tensorgridfactory.hh \
	vertexorderfactory.hh

include $(top_srcdir)/am/global-rules

EXTRA_DIST = CMakeLists.txt<|MERGE_RESOLUTION|>--- conflicted
+++ resolved
@@ -1,6 +1,3 @@
-<<<<<<< HEAD
-# $Id$
-
 SUBDIRS =					\
 	partitioner				\
 	partitioning				\
@@ -11,28 +8,17 @@
 	entitycommhelper.hh			\
 	entityrange.hh				\
 	entityset.hh				\
-=======
-SUBDIRS = test
-
-gridutilitydir =  $(includedir)/dune/grid/utility
-gridutility_HEADERS =				\
-	entitycommhelper.hh 			\
-	globalindexset.hh			\
->>>>>>> c1e05b55
 	grapedataioformattypes.hh		\
 	gridinfo-gmsh-main.hh			\
 	gridinfo.hh				\
 	gridtype.hh				\
 	hierarchicsearch.hh			\
 	hostgridaccess.hh			\
-<<<<<<< HEAD
 	intersectionrange.hh			\
 	iterableentityset.hh			\
 	iteratoradapters.hh			\
-=======
 	multiindex.hh \
 	parmetisgridpartitioner.hh		\
->>>>>>> c1e05b55
 	persistentcontainer.hh			\
 	persistentcontainerinterface.hh		\
 	persistentcontainermap.hh		\
