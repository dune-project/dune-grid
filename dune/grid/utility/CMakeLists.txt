--- conflicted
+++ resolved
@@ -3,25 +3,19 @@
 add_subdirectory(test EXCLUDE_FROM_ALL)
 set(HEADERS
   entitycommhelper.hh
-<<<<<<< HEAD
   entityrange.hh
   entityset.hh
-=======
   globalindexset.hh
->>>>>>> c1e05b55
   grapedataioformattypes.hh
   gridinfo-gmsh-main.hh
   gridinfo.hh
   gridtype.hh
   hierarchicsearch.hh
   hostgridaccess.hh
-<<<<<<< HEAD
   iterableentityset.hh
   iteratoradapters.hh
-=======
   multiindex.hh
   parmetisgridpartitioner.hh
->>>>>>> c1e05b55
   persistentcontainer.hh
   persistentcontainerinterface.hh
   persistentcontainermap.hh
