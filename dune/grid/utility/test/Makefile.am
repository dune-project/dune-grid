# which tests to run
TESTS =

# programs just to build when "make check" is used
check_PROGRAMS =

# define the programs
TESTS += globalindexsettest
check_PROGRAMS += globalindexsettest
globalindexsettest_SOURCES = globalindexsettest.cc
globalindexsettest_CPPFLAGS = $(AM_CPPFLAGS) \
                              $(DUNEMPICPPFLAGS) \
	                      $(UG_CPPFLAGS)
globalindexsettest_LDFLAGS = $(AM_LDFLAGS) \
                             $(DUNEMPILDFLAGS) \
	                     $(UG_LDFLAGS)
globalindexsettest_LDADD = $(UG_LIBS) $(DUNEMPILIBS) \
                           $(LDADD)

# define the programs
TESTS += structuredgridfactorytest
check_PROGRAMS += structuredgridfactorytest
structuredgridfactorytest_SOURCES = structuredgridfactorytest.cc
structuredgridfactorytest_CPPFLAGS = $(AM_CPPFLAGS) \
	                            $(DUNEMPICPPFLAGS) \
	                            $(UG_CPPFLAGS)
structuredgridfactorytest_LDFLAGS = $(AM_LDFLAGS) \
	                            $(DUNEMPILDFLAGS) \
	                            $(UG_LDFLAGS)
structuredgridfactorytest_LDADD = $(UG_LIBS) \
	                            $(DUNEMPILIBS) \
                                $(LDADD)

<<<<<<< HEAD
TESTS += oddpartitionertest
check_PROGRAMS += oddpartitionertest
oddpartitionertest_SOURCES = oddpartitionertest.cc
oddpartitionertest_CPPFLAGS = $(AM_CPPFLAGS)	\
	$(ALBERTA2D_CPPFLAGS)
oddpartitionertest_LDFLAGS = $(AM_LDFLAGS)	\
	$(ALBERTA2D_LDFLAGS)
oddpartitionertest_LDADD =			\
	$(ALBERTA2D_LIBS)			\
	$(LDADD)
=======
TESTS += tensorgridfactorytest
check_PROGRAMS += tensorgridfactorytest
tensorgridfactorytest_SOURCES = tensorgridfactorytest.cc
tensorgridfactorytest_CPPFLAGS = $(AM_CPPFLAGS) \
	                            $(DUNEMPICPPFLAGS) \
	                            $(UG_CPPFLAGS)
tensorgridfactorytest_LDFLAGS = $(AM_LDFLAGS) \
	                            $(DUNEMPILDFLAGS) \
	                            $(UG_LDFLAGS)
tensorgridfactorytest_LDADD = $(UG_LIBS) \
	                            $(DUNEMPILIBS) \
                                $(LDADD)

>>>>>>> c1e05b55

TESTS += vertexordertest
check_PROGRAMS += vertexordertest
vertexordertest_SOURCES = vertexordertest.cc
vertexordertest_CPPFLAGS = $(AM_CPPFLAGS)	\
	$(ALUGRID_CPPFLAGS)			\
	$(UG_CPPFLAGS)
vertexordertest_LDFLAGS = $(AM_LDFLAGS)		\
	$(ALUGRID_LDFLAGS)			\
	$(UG_LDFLAGS)
vertexordertest_LDADD =				\
	$(UG_LIBS)				\
	$(ALUGRID_LIBS)				\
	$(LDADD)

TESTS += persistentcontainertest
check_PROGRAMS += persistentcontainertest
persistentcontainertest_SOURCES = persistentcontainertest.cc
persistentcontainertest_CPPFLAGS = $(AM_CPPFLAGS)	\
	$(ALUGRID_CPPFLAGS)			\
	$(UG_CPPFLAGS)
persistentcontainertest_LDFLAGS = $(AM_LDFLAGS)		\
	$(ALUGRID_LDFLAGS)			\
	$(UG_LDFLAGS)
persistentcontainertest_LDADD =				\
	$(UG_LIBS)				\
	$(ALUGRID_LIBS)				\
	$(LDADD)

include $(top_srcdir)/am/global-rules

EXTRA_DIST = CMakeLists.txt<|MERGE_RESOLUTION|>--- conflicted
+++ resolved
@@ -31,7 +31,6 @@
 	                            $(DUNEMPILIBS) \
                                 $(LDADD)
 
-<<<<<<< HEAD
 TESTS += oddpartitionertest
 check_PROGRAMS += oddpartitionertest
 oddpartitionertest_SOURCES = oddpartitionertest.cc
@@ -42,7 +41,7 @@
 oddpartitionertest_LDADD =			\
 	$(ALBERTA2D_LIBS)			\
 	$(LDADD)
-=======
+
 TESTS += tensorgridfactorytest
 check_PROGRAMS += tensorgridfactorytest
 tensorgridfactorytest_SOURCES = tensorgridfactorytest.cc
@@ -56,7 +55,6 @@
 	                            $(DUNEMPILIBS) \
                                 $(LDADD)
 
->>>>>>> c1e05b55
 
 TESTS += vertexordertest
 check_PROGRAMS += vertexordertest
