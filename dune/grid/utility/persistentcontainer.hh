// -*- tab-width: 4; indent-tabs-mode: nil; c-basic-offset: 2 -*-
// vi: set et ts=4 sw=2 sts=2:
#ifndef DUNE_PERSISTENTCONTAINER_HH
#define DUNE_PERSISTENTCONTAINER_HH

#include <cassert>
#include <map>
#include <vector>

#include <dune/common/misc.hh>
#include <dune/common/forloop.hh>
#include <dune/grid/common/capabilities.hh>

namespace Dune
{
  /** \brief A class for storing data during an adaptation cycle.
   *
   * This container allows to store data which is to remain persistent
   * even during adaptation cycles. There is a default implementation based
   * on std::map but any grid implementation can provide a specialized implementation.
   *
   * The container expects that the class Data has a default constructor. This default
   * value is returned if data for an entity is requested which has not yet been added
   * to the container. Therefore no find as for std::map is required and provided.
   * The class furthermore provides a size method and iterators. The
   * guarantee being that the iteration is at least over all entries in the container
   * which are not set to default but the iteration could also include entries with the default
   * value. The size method returns the number of elements visited by an iteration so
   * that size() is larger or equal to the entries which are not set to the default value.
   * The method clear can be used to set all entries in the container to the default value.
   *
   * After the grid has changed update() or reserve() should to be called.
   * In contrast to the method reserve, the method update can compress the data to
   * reduce memory consumption, whereas reserve() can be implemented not to reduce any
   * memory even if the size of the grid has changed.
   *
   * Specialized implementations of this class are provided for some grid
   * implementations. Especially grids with an id type with a hash function could use
   * the std::unordered_map to store the data (the implementation Dune::PersistentContainerMap
   * can be used). For grids providing an id set suitable for storage in vector like
   * structures (id type is int and size method provided) Dune::PersistentContainerVector can be
   * used.
   */
  template < class Grid, class Data, class Allocator=std::allocator<Data> >
  class PersistentContainer;

  /** \brief An implementation for the PersistentContainer based on a container
   * satisfying the std::vector interface and using a class providing an IndexSet
   * for storing the Data*/
  template <class Grid, class Index, class Vector>
  class PersistentContainerVector
  {
  public:
    typedef typename Vector::value_type Data;
    typedef Grid GridType;
  protected:
    const int codim_;
    const Index& index_;
    const double overEstimate_;
    Vector data_;

  public:
    //! \brief entity of codimension 0
    typedef typename GridType :: template Codim< 0 > :: Entity ElementType;

    //! \brief iterator type
    typedef typename Vector :: iterator Iterator ;
    //! \brief const iterator type
    typedef typename Vector :: const_iterator ConstIterator ;

    //! \brief constructor creating vector container filled with default value
    //         store data on entities of given codim using index to store data in vector.
    //         The overEstimate parameter can be used to allocate more memory than
    //         required to store the data.
    PersistentContainerVector( const GridType& grid, const int codim,
                               const Index& index,
                               const double overEstimate,
                               const typename Vector::allocator_type &allocator )
      : codim_( codim )
        , index_( index )
        , overEstimate_( overEstimate ) // this is not yet the right approach - will be revised
        , data_( index.size( 0 ), Data(), allocator )
    {}

    //! \brief copy constructor
    PersistentContainerVector( const PersistentContainerVector& other )
      : codim_( other.codim_ )
        , index_( other.index_ )
        , overEstimate_( other.overEstimate_ )
        , data_( other.data_ )
    {}

    //! pass on index set used for Container
    const Index& index()
    {
      return index_;
    }

    //! \brief random access to entity data with correct codimension
    template <class Entity>
    Data& operator [] (const Entity& entity )
    {
      assert( Entity :: codimension == codim_ );
      assert( (typename Index::IndexType)index_.index( entity ) < (typename Index::IndexType)data_.size() );
      return data_[ index_.index( entity ) ];
    }

    //! \brief random access to entity data with correct codimension
    template <class Entity>
    const Data& operator [] (const Entity& entity ) const
    {
      assert( Entity :: codimension == codim_ );
      assert( (typename Index::IndexType)index_.index( entity ) < (typename Index::IndexType)data_.size() );
      return data_[ index_.index( entity ) ];
    }

    //! \brief access for sub entity data
    Data& operator () (const ElementType& element, const int subEntity )
    {
      assert( (typename Index::IndexType)index_.subIndex( element, subEntity, codim_ ) < (typename Index::IndexType)data_.size() );
      return data_[ index_.subIndex( element, subEntity, codim_ ) ];
    }

    //! \brief access for sub entity data
    const Data& operator () (const ElementType& element, const int subEntity ) const
    {
      assert( (typename Index::IndexType)index_.subIndex( element, subEntity, codim_ ) < (typename Index::IndexType)data_.size() );
      return data_[ index_.subIndex( element, subEntity, codim_ ) ];
    }

    //! \brief const iterator begin
    Iterator begin()
    {
      return data_.begin();
    }

    //! \brief const iterator begin
    ConstIterator begin() const
    {
      return data_.begin();
    }

    //! \brief iterator end
    Iterator end()
    {
      return data_.end();
    }

    //! \brief const iterator end
    ConstIterator end() const
    {
      return data_.end();
    }

    //! \brief return size of allocated data
    size_t size() const { return data_.size(); }

    //! \brief enlarge container, compress is not necessary but could be done
    void reserve( ) // need a better name
    {
      if( (typename Index::IndexType)index_.size( codim_ ) > (typename Index::IndexType)data_.size() )
        update( );
    }

    //! \brief adjust container to correct size and set all values to default
    void clear( )
    {
      // clear all entries
      data_.clear();
      // resize with new default value
      const size_t newSize = index_.size( codim_ );
      data_.resize( newSize, Data() );
    }

    //! \brief adjust container to correct size including compress
    void update( )
    { // this could be more sophisticated (although std::vector is not stupid and
      // overestimated on its own...
      const size_t newSize = index_.size( codim_ );
      if (newSize < data_.capacity())
        data_.resize(newSize, Data() );
      else
      {
        data_.reserve(newSize*overEstimate_);
        data_.resize(newSize, Data() );
      }
    }
  };

  /** \brief An implementation for the PersistentContainer based on a container
   * satisfying the std::map interface and using a class providing an IdSet
   * for storing the Data*/
  template <class Grid, class Id, class Map>
  class PersistentContainerMap
  {
    typedef PersistentContainerMap< Grid, Id, Map > ThisType;

  protected:
    typedef typename Map :: mapped_type Data;
    typedef typename Id :: IdType IdType;
    typedef Grid GridType;
    const GridType& grid_;
    const int codim_;
    const Id& id_;
    mutable Map data_;

    typedef typename Map :: iterator iterator ;
    typedef typename Map :: const_iterator const_iterator ;

    template <class D, class IteratorType >
    struct DataExtractor ;

    // Data type for iterator
    template <class D>
    struct DataExtractor< D, iterator >
    {
      typedef D Type ;
    };

    // Data type for const iterator
    template <class D>
    struct DataExtractor< D, const_iterator >
    {
      typedef const D Type ;
    };

    template <class IteratorType>
    class MyIterator
    {
      IteratorType it_;
    public:
      // get correct data type (const or non-const)
      typedef typename DataExtractor<Data, IteratorType> :: Type value_type ;

      MyIterator(const IteratorType& it) : it_( it ) {}
      MyIterator(const MyIterator& other) : it_( other.it_ ) {}

      bool operator == (const MyIterator& other) const { return it_ == other.it_; }
      bool operator != (const MyIterator& other) const { return it_ != other.it_; }

      MyIterator& operator ++ ()
      {
        ++it_;
        return *this;
      }
      value_type& operator * () { return (*it_).second; }
      value_type* operator -> () { return &((*it_).second); }
      MyIterator& operator = (const MyIterator& other)
      {
        it_ = other.it_;
        return *this;
      }
    };

    template< int codim , bool gridHasCodim >
    struct AdaptCodimBase
    {
      static void apply ( ThisType &container, const Data& value , const int myCodim)
      {
        if( codim == myCodim )
          container.template adaptCodim< codim > ( value );
      }
    };

    template< int codim >
    struct AdaptCodimBase< codim, false >
    {
      static void apply ( ThisType &container, const Data& value , const int myCodim)
      {}
    };

    template< int codim >
    struct AdaptCodim
      : public AdaptCodimBase< codim, Capabilities :: hasEntity < GridType, codim > :: v >
    {};

  public:
    typedef typename GridType :: template Codim< 0 > :: Entity ElementType;
    typedef MyIterator< iterator > Iterator;
    typedef MyIterator< const_iterator > ConstIterator;

    //! \brief constructor creating container filled with default values.
    //
    //         Container is to be used to store data on entities of given codim using id to store data in map.
    PersistentContainerMap( const GridType& grid, const int codim, const Id& id,
                            const typename Map::key_compare& comp,
                            const typename Map::allocator_type &allocator )
      : grid_( grid )
        , codim_( codim )
        , id_( id )
        , data_(comp,allocator)
    {}
    //! \brief constructor creating container filled with default values (for an
    //  unordered_map the constructor taking only an allocator is not available that is
    //  why this constructor is added)
    //
    //         Container is to be used to store data on entities of given codim using id to store data in map.
    PersistentContainerMap( const GridType& grid, const int codim, const Id& id)
      : grid_( grid )
        , codim_( codim )
        , id_( id )
        , data_()
    {}

    //! \brief copy constructor
    PersistentContainerMap( const PersistentContainerMap& other )
      : grid_( other.grid_ )
        , codim_( other.codim_ )
        , id_( other.id_ )
        , data_( other.data_ )
    {}

    //! \brief random access entity with correct codimension
    template <class Entity>
    Data& operator [] (const Entity& entity )
    {
      assert( Entity :: codimension == codim_ );
      return data_[ id_.id( entity ) ];
    }

    //! \brief random access entity with correct codimension
    template <class Entity>
    const Data& operator [] (const Entity& entity ) const
    {
      assert( Entity :: codimension == codim_ );
      return data_[ id_.id( entity ) ];
    }

    //! \brief access for sub entity data
    Data& operator () (const ElementType& element, const int subEntity )
    {
      return data_[ id_.subId( element, subEntity, codim_ ) ];
    }

    //! \brief access for sub entity data
    const Data& operator () (const ElementType& element, const int subEntity ) const
    {
      return data_[ id_.subId( element, subEntity, codim_ ) ];
    }

    //! \brief iterator begin for iterating over data actually stored in container
    Iterator begin()
    {
      return Iterator( data_.begin() );
    }

    //! \brief const iterator begin
    ConstIterator begin() const
    {
      return ConstIterator( data_.begin() );
    }

    //! \brief iterator end
    Iterator end()
    {
      return Iterator( data_.end() );
    }

    //! \brief const iterator end
    ConstIterator end() const
    {
      return ConstIterator( data_.end() );
    }

    //! \brief return size of allocated data
    size_t size() const { return data_.size(); }

    //! \brief enlarge container, compress is not necessary but could be done
    void reserve()
    {}

    //! \brief adjust container to correct size and set all values to default
    void clear( )
    {
      data_.clear();
    }

    //! \brief adjust container to correct size including compress
    void update( )
    { // this version could be implemented differently by only compressing
      update( Data() );
    }
  protected:
    //! \brief adjust container to correct size including compress
    void update( const Data& value )
    {
      // loop over all codimensions (needed to make codim_ static)
      ForLoop< AdaptCodim, 0, GridType :: dimension > :: apply( *this, value, codim_ );
    }

    template <int codim>
    void adaptCodim( const Data& value )
    {
      assert( codim_ == codim );
      // create empty map and swap it with current map (no need to copy twice)
      Map oldData;
      std::swap( oldData, data_ );

      const iterator olddataend = oldData.end();
      typedef typename GridType :: template Codim< codim > :: LevelIterator LevelIterator ;
      typedef typename LevelIterator :: Entity Entity;
      for(int l = 0; l <= grid_.maxLevel(); ++ l)
      {
        const LevelIterator endit = grid_.template lend< codim > ( l );
        for( LevelIterator it = grid_.template lbegin< codim > ( l ); it != endit; ++ it )
        {
          const Entity& entity = * it ;
          const IdType id = id_.id( entity );
          Data& data = data_[ id ];
          iterator entry = oldData.find( id );
          if( entry != olddataend )
            data = (*entry).second;
        }
      }
    }
  };

  // PersistentContainer (default is to use PersistentContainerMap)
  // -------------------
  template < class Grid, class Data, class Allocator>
  class PersistentContainer
    : public PersistentContainerMap< Grid, typename Grid::Traits::LocalIdSet,
          std::map<const typename Grid::Traits::LocalIdSet::IdType, Data,
<<<<<<< HEAD
              std::less<const typename Grid::Traits::LocalIdSet::IdType>, Allocator> >
=======
              std::less<const typename Grid::Traits::LocalIdSet::IdType>,
              typename Allocator::template rebind<typename Grid::Traits::LocalIdSet::IdType>::other > >
>>>>>>> ae97d37f
  {
  public:
    typedef Grid GridType;
  protected:
    typedef typename Grid::Traits::LocalIdSet IdSet;
    typedef typename IdSet::IdType IdType;
<<<<<<< HEAD
    typedef std::map<const IdType, Data, std::less<const IdType>, Allocator> Map;
=======
    typedef typename Allocator::template rebind<IdType>::other IdAllocator;
    typedef std::map<const IdType, Data, std::less<IdType>,
        IdAllocator> Map;
>>>>>>> ae97d37f
    typedef PersistentContainerMap< Grid, IdSet, Map > BaseType;

  public:
    //! Constructor filling the container with values using the default constructor
    //! Depending on the implementation this could be achieved without allocating memory
    PersistentContainer ( const GridType &grid, const int codim, const Allocator &allocator=Allocator() )
      : BaseType( grid, codim, grid.localIdSet(), std::less<const IdType>(), allocator )
    {}
  };

#if 0 // the following implementation can be used for a grid providing a hash for the id type
#include <unordered_map>
  template < class MyGrid, class Data, class Allocator >
  class PersistentContainer
    : public PersistentContainerMap< MyGrid, typename MyGrid::Traits::LocalIdSet,
          std::unordered_map<const typename MyGrid::Traits::LocalIdSet::IdType, Data,
              std::hash<typename MyGrid::Traits::LocalIdSet::IdType>,
              std::equal_to<const typename MyGrid::Traits::LocalIdSet::IdType>, Allocator> >
  {
    typedef MyGrid GridType;
    typedef typename GridType::Traits::LocalIdSet IdSet;
    typedef typename IdSet::IdType IdType;
    typedef std::unordered_map<const IdType, Data, std::hash<IdType>, std::equal_to<const IdType>, Allocator> Map;
    typedef PersistentContainerMap< GridType, IdSet, Map > BaseType;

  public:
    //! Constructor filling the container with values using the default constructor
    //! Depending on the implementation this could be achieved without allocating memory
    //! Note that we can not use a non-default allocator for this implementation due to
    //! the missing constructor (PersistentContainerMap has to be reimplemented for the
    //! hash-map.
    PersistentContainer ( const GridType &grid, const int codim, const Allocator &allocator=Allocator() )
      : BaseType( grid, codim, grid.localIdSet() )
    {}
  };
#endif
} // end namespace Dune

#endif // end DUNE_PERSISTENTCONTAINER_HH<|MERGE_RESOLUTION|>--- conflicted
+++ resolved
@@ -421,25 +421,17 @@
   class PersistentContainer
     : public PersistentContainerMap< Grid, typename Grid::Traits::LocalIdSet,
           std::map<const typename Grid::Traits::LocalIdSet::IdType, Data,
-<<<<<<< HEAD
-              std::less<const typename Grid::Traits::LocalIdSet::IdType>, Allocator> >
-=======
               std::less<const typename Grid::Traits::LocalIdSet::IdType>,
               typename Allocator::template rebind<typename Grid::Traits::LocalIdSet::IdType>::other > >
->>>>>>> ae97d37f
   {
   public:
     typedef Grid GridType;
   protected:
     typedef typename Grid::Traits::LocalIdSet IdSet;
     typedef typename IdSet::IdType IdType;
-<<<<<<< HEAD
-    typedef std::map<const IdType, Data, std::less<const IdType>, Allocator> Map;
-=======
     typedef typename Allocator::template rebind<IdType>::other IdAllocator;
     typedef std::map<const IdType, Data, std::less<IdType>,
         IdAllocator> Map;
->>>>>>> ae97d37f
     typedef PersistentContainerMap< Grid, IdSet, Map > BaseType;
 
   public:
