--- conflicted
+++ resolved
@@ -207,12 +207,8 @@
     virtual void
     insertBoundarySegment ( const std::vector< unsigned int >& vertices )
     {
-<<<<<<< HEAD
-      DUNE_THROW( NotImplemented, "insertBoundarySegment without a parametrization function" );
-=======
       GeometryType type( GeometryType::simplex, dimension-1 );
       insertBoundaryProjection( type, vertices, 0 );
->>>>>>> 7793438b
     }
 
     /** \brief insert a shaped boundary segment into the macro grid
