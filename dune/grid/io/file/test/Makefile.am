--- conflicted
+++ resolved
@@ -125,10 +125,6 @@
 
 include $(top_srcdir)/am/global-rules
 
-<<<<<<< HEAD
 CLEANFILES += *.vtu *.vtp *.data sgrid*.am *.pvtu *.pvtp *.pvd
-=======
-CLEANFILES = *.vtu *.vtp *.data sgrid*.am *.pvtu *.pvtp *.pvd
 
-EXTRA_DIST = CMakeLists.txt
->>>>>>> 2c11da1b
+EXTRA_DIST = CMakeLists.txt