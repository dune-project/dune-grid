// -*- tab-width: 4; indent-tabs-mode: nil; c-basic-offset: 2 -*-
// vi: set et ts=4 sw=2 sts=2:
#ifndef DUNE_GRID_YASPGRID_HH
#define DUNE_GRID_YASPGRID_HH

#include <iostream>
#include <vector>
#include <algorithm>
#include <stack>

// either include stdint.h or provide fallback for uint8_t
#if HAVE_STDINT_H
#include <stdint.h>
#else
typedef unsigned char uint8_t;
#endif

#include <dune/grid/common/backuprestore.hh>
#include <dune/grid/common/grid.hh>     // the grid base classes
#include <dune/grid/common/capabilities.hh> // the capabilities
#include <dune/common/power.hh>
#include <dune/common/bigunsignedint.hh>
#include <dune/common/typetraits.hh>
#include <dune/common/reservedvector.hh>
#include <dune/common/parallel/collectivecommunication.hh>
#include <dune/common/parallel/mpihelper.hh>
#include <dune/common/deprecated.hh>
#include <dune/geometry/genericgeometry/topologytypes.hh>
#include <dune/geometry/axisalignedcubegeometry.hh>
#include <dune/grid/common/indexidset.hh>
#include <dune/grid/common/datahandleif.hh>


#if HAVE_MPI
#include <dune/common/parallel/mpicollectivecommunication.hh>
#endif

/*! \file yaspgrid.hh
 * YaspGrid stands for yet another structured parallel grid.
 * It will implement the dune grid interface for structured grids
 * with arbitrary overlap, parallel features with two overlap
 * models, periodic boundaries and a fast implementation allowing on-the-fly computations.
 */

namespace Dune {

  /* some sizes for building global ids
   */
  const int yaspgrid_dim_bits = 24; // bits for encoding each dimension
  const int yaspgrid_level_bits = 5; // bits for encoding level number


  //************************************************************************
  // forward declaration of templates

  template<int dim, class Coordinates>                             class YaspGrid;
  template<int mydim, int cdim, class GridImp>  class YaspGeometry;
  template<int codim, int dim, class GridImp>   class YaspEntity;
  template<int codim, class GridImp>            class YaspEntityPointer;
  template<int codim, class GridImp>            class YaspEntitySeed;
  template<int codim, PartitionIteratorType pitype, class GridImp> class YaspLevelIterator;
  template<class GridImp>            class YaspIntersectionIterator;
  template<class GridImp>            class YaspIntersection;
  template<class GridImp>            class YaspHierarchicIterator;
  template<class GridImp, bool isLeafIndexSet>                     class YaspIndexSet;
  template<class GridImp>            class YaspGlobalIdSet;
  template<class GridImp>            class YaspPersistentContainerIndex;

} // namespace Dune

#include <dune/grid/yaspgrid/coordinates.hh>
#include <dune/grid/yaspgrid/torus.hh>
#include <dune/grid/yaspgrid/ygrid.hh>
#include <dune/grid/yaspgrid/yaspgridgeometry.hh>
#include <dune/grid/yaspgrid/yaspgridentity.hh>
#include <dune/grid/yaspgrid/yaspgridintersection.hh>
#include <dune/grid/yaspgrid/yaspgridintersectioniterator.hh>
#include <dune/grid/yaspgrid/yaspgridhierarchiciterator.hh>
#include <dune/grid/yaspgrid/yaspgridentityseed.hh>
#include <dune/grid/yaspgrid/yaspgridentitypointer.hh>
#include <dune/grid/yaspgrid/yaspgridleveliterator.hh>
#include <dune/grid/yaspgrid/yaspgridindexsets.hh>
#include <dune/grid/yaspgrid/yaspgrididset.hh>
#include <dune/grid/yaspgrid/yaspgridpersistentcontainer.hh>

namespace Dune {

  template<int dim, class Coordinates>
  struct YaspGridFamily
  {
#if HAVE_MPI
    typedef CollectiveCommunication<MPI_Comm> CCType;
#else
    typedef CollectiveCommunication<No_Comm> CCType;
#endif

    typedef GridTraits<dim,                                     // dimension of the grid
        dim,                                                    // dimension of the world space
        Dune::YaspGrid<dim, Coordinates>,
        YaspGeometry,YaspEntity,
        YaspLevelIterator,                                      // type used for the level iterator
        YaspIntersection,              // leaf  intersection
        YaspIntersection,              // level intersection
        YaspIntersectionIterator,              // leaf  intersection iter
        YaspIntersectionIterator,              // level intersection iter
        YaspHierarchicIterator,
        YaspLevelIterator,                                      // type used for the leaf(!) iterator
        YaspIndexSet< const YaspGrid< dim, Coordinates >, false >,                  // level index set
        YaspIndexSet< const YaspGrid< dim, Coordinates >, true >,                  // leaf index set
        YaspGlobalIdSet<const YaspGrid<dim, Coordinates> >,
        bigunsignedint<dim*yaspgrid_dim_bits+yaspgrid_level_bits+dim>,
        YaspGlobalIdSet<const YaspGrid<dim, Coordinates> >,
        bigunsignedint<dim*yaspgrid_dim_bits+yaspgrid_level_bits+dim>,
        CCType,
        DefaultLevelGridViewTraits, DefaultLeafGridViewTraits,
        YaspEntitySeed>
    Traits;
  };

#ifndef DOXYGEN
  template<int dim, int codim>
  struct YaspCommunicateMeta {
    template<class G, class DataHandle>
    static void comm (const G& g, DataHandle& data, InterfaceType iftype, CommunicationDirection dir, int level)
    {
      if (data.contains(dim,codim))
      {
        g.template communicateCodim<DataHandle,codim>(data,iftype,dir,level);
      }
      YaspCommunicateMeta<dim,codim-1>::comm(g,data,iftype,dir,level);
    }
  };

  template<int dim>
  struct YaspCommunicateMeta<dim,0> {
    template<class G, class DataHandle>
    static void comm (const G& g, DataHandle& data, InterfaceType iftype, CommunicationDirection dir, int level)
    {
      if (data.contains(dim,0))
        g.template communicateCodim<DataHandle,0>(data,iftype,dir,level);
    }
  };
#endif

  //************************************************************************
  /*!
   * \brief [<em> provides \ref Dune::Grid </em>]
   * \brief Provides a distributed structured cube mesh.
   * \ingroup GridImplementations
   *
   * YaspGrid stands for yet another structured parallel grid.
   * It implements the dune grid interface for structured grids
   * with arbitrary overlap (including zero),
   * periodic boundaries, and a fast implementation allowing on-the-fly computations.
   *
   * YaspGrid supports three coordinate modes: \ref EquidistantCoordinates,
   * \ref EquidistantOffsetCoordinates, and \ref Dune::TensorProductCoordinates.
   *
   * \tparam dim The dimension of the grid and its surrounding world
   * \tparam Coordinates The coordinate mode of the grid.
   */
  template<int dim, class Coordinates = EquidistantCoordinates<double, dim> >
  class YaspGrid
    : public GridDefaultImplementation<dim,dim,typename Coordinates::ctype,YaspGridFamily<dim, Coordinates> >
  {

    template<int, PartitionIteratorType, typename>
    friend class YaspLevelIterator;

    template<typename>
    friend class YaspHierarchicIterator;

  protected:

    using GridDefaultImplementation<dim,dim,typename Coordinates::ctype,YaspGridFamily<dim, Coordinates> >::getRealImplementation;

  public:
    //! Type used for coordinates
    typedef typename Coordinates::ctype ctype;
#if HAVE_MPI
    typedef CollectiveCommunication<MPI_Comm> CollectiveCommunicationType;
#else
    typedef CollectiveCommunication<No_Comm> CollectiveCommunicationType;
#endif

#ifndef DOXYGEN
    typedef typename Dune::YGrid<Coordinates> YGrid;
    typedef typename Dune::YGridList<Coordinates>::Intersection Intersection;

    /** \brief A single grid level within a YaspGrid
     */
    struct YGridLevel {

      /** \brief Level number of this level grid */
      int level() const
      {
        return level_;
      }

      Coordinates coords;

      std::array<YGrid, dim+1> overlapfront;
      std::array<YGridComponent<Coordinates>, StaticPower<2,dim>::power> overlapfront_data;
      std::array<YGrid, dim+1> overlap;
      std::array<YGridComponent<Coordinates>, StaticPower<2,dim>::power> overlap_data;
      std::array<YGrid, dim+1> interiorborder;
      std::array<YGridComponent<Coordinates>, StaticPower<2,dim>::power> interiorborder_data;
      std::array<YGrid, dim+1> interior;
      std::array<YGridComponent<Coordinates>, StaticPower<2,dim>::power> interior_data;

      std::array<YGridList<Coordinates>,dim+1> send_overlapfront_overlapfront;
      std::array<std::deque<Intersection>, StaticPower<2,dim>::power>  send_overlapfront_overlapfront_data;
      std::array<YGridList<Coordinates>,dim+1> recv_overlapfront_overlapfront;
      std::array<std::deque<Intersection>, StaticPower<2,dim>::power>  recv_overlapfront_overlapfront_data;

      std::array<YGridList<Coordinates>,dim+1> send_overlap_overlapfront;
      std::array<std::deque<Intersection>, StaticPower<2,dim>::power>  send_overlap_overlapfront_data;
      std::array<YGridList<Coordinates>,dim+1> recv_overlapfront_overlap;
      std::array<std::deque<Intersection>, StaticPower<2,dim>::power>  recv_overlapfront_overlap_data;

      std::array<YGridList<Coordinates>,dim+1> send_interiorborder_interiorborder;
      std::array<std::deque<Intersection>, StaticPower<2,dim>::power>  send_interiorborder_interiorborder_data;
      std::array<YGridList<Coordinates>,dim+1> recv_interiorborder_interiorborder;
      std::array<std::deque<Intersection>, StaticPower<2,dim>::power>  recv_interiorborder_interiorborder_data;

      std::array<YGridList<Coordinates>,dim+1> send_interiorborder_overlapfront;
      std::array<std::deque<Intersection>, StaticPower<2,dim>::power>  send_interiorborder_overlapfront_data;
      std::array<YGridList<Coordinates>,dim+1> recv_overlapfront_interiorborder;
      std::array<std::deque<Intersection>, StaticPower<2,dim>::power>  recv_overlapfront_interiorborder_data;

      // general
      YaspGrid<dim,Coordinates>* mg;  // each grid level knows its multigrid
      int overlapSize;           // in mesh cells on this level
      bool keepOverlap;

      /** \brief The level number within the YaspGrid level hierarchy */
      int level_;
    };

    //! define types used for arguments
    typedef std::array<int, dim> iTupel;
    typedef FieldVector<ctype, dim> fTupel;

    // communication tag used by multigrid
    enum { tag = 17 };
#endif

    //! return reference to torus
    const Torus<CollectiveCommunicationType, dim>& torus () const
    {
      return _torus;
    }

    //! return number of cells on finest level in given direction on all processors
    int globalSize(int i) const
    {
      return levelSize(maxLevel(),i);
    }

    //! return number of cells on finest level on all processors
    iTupel globalSize() const
    {
      return levelSize(maxLevel());
    }

    //! return size of the grid (in cells) on level l in direction i
    int levelSize(int l, int i) const
    {
      return _coarseSize[i] * (1 << l);
    }

    //! return size vector of the grid (in cells) on level l
    iTupel levelSize(int l) const
    {
      iTupel s;
      for (int i=0; i<dim; ++i)
        s[i] = levelSize(l,i);
      return s;
    }

    //! return whether the grid is periodic in direction i
    bool isPeriodic(int i) const
    {
      return _periodic[i];
    }

    bool getRefineOption() const
    {
      return keep_ovlp;
    }

    //! Iterator over the grid levels
    typedef typename ReservedVector<YGridLevel,32>::const_iterator YGridLevelIterator;

    //! return iterator pointing to coarsest level
    YGridLevelIterator begin () const
    {
      return YGridLevelIterator(_levels,0);
    }

    //! return iterator pointing to given level
    YGridLevelIterator begin (int i) const
    {
      if (i<0 || i>maxLevel())
        DUNE_THROW(GridError, "level not existing");
      return YGridLevelIterator(_levels,i);
    }

    //! return iterator pointing to one past the finest level
    YGridLevelIterator end () const
    {
      return YGridLevelIterator(_levels,maxLevel()+1);
    }

    // static method to create the default load balance strategy
    static const YLoadBalanceDefault<dim>* defaultLoadbalancer()
    {
      static YLoadBalanceDefault<dim> lb;
      return & lb;
    }

  protected:
    /** \brief Make a new YGridLevel structure
     *
     * \param coords      the coordinate container
     * \param periodic    indicate periodicity for each direction
     * \param o_interior  origin of interior (non-overlapping) cell decomposition
     * \param overlap     to be used on this grid level
     */
    void makelevel (const Coordinates& coords, std::bitset<dim> periodic, iTupel o_interior, int overlap)
    {
      YGridLevel& g = _levels.back();
      g.overlapSize = overlap;
      g.mg = this;
      g.level_ = maxLevel();
      g.coords = coords;
      g.keepOverlap = keep_ovlp;

      // set the inserting positions in the corresponding arrays of YGridLevelStructure
      typename std::array<YGridComponent<Coordinates>, StaticPower<2,dim>::power>::iterator overlapfront_it = g.overlapfront_data.begin();
      typename std::array<YGridComponent<Coordinates>, StaticPower<2,dim>::power>::iterator overlap_it = g.overlap_data.begin();
      typename std::array<YGridComponent<Coordinates>, StaticPower<2,dim>::power>::iterator interiorborder_it = g.interiorborder_data.begin();
      typename std::array<YGridComponent<Coordinates>, StaticPower<2,dim>::power>::iterator interior_it = g.interior_data.begin();

      typename std::array<std::deque<Intersection>, StaticPower<2,dim>::power>::iterator
        send_overlapfront_overlapfront_it = g.send_overlapfront_overlapfront_data.begin();
      typename std::array<std::deque<Intersection>, StaticPower<2,dim>::power>::iterator
        recv_overlapfront_overlapfront_it = g.recv_overlapfront_overlapfront_data.begin();

      typename std::array<std::deque<Intersection>, StaticPower<2,dim>::power>::iterator
        send_overlap_overlapfront_it = g.send_overlap_overlapfront_data.begin();
      typename std::array<std::deque<Intersection>, StaticPower<2,dim>::power>::iterator
        recv_overlapfront_overlap_it = g.recv_overlapfront_overlap_data.begin();

      typename std::array<std::deque<Intersection>, StaticPower<2,dim>::power>::iterator
        send_interiorborder_interiorborder_it = g.send_interiorborder_interiorborder_data.begin();
      typename std::array<std::deque<Intersection>, StaticPower<2,dim>::power>::iterator
        recv_interiorborder_interiorborder_it = g.recv_interiorborder_interiorborder_data.begin();

      typename std::array<std::deque<Intersection>, StaticPower<2,dim>::power>::iterator
        send_interiorborder_overlapfront_it = g.send_interiorborder_overlapfront_data.begin();
      typename std::array<std::deque<Intersection>, StaticPower<2,dim>::power>::iterator
        recv_overlapfront_interiorborder_it = g.recv_overlapfront_interiorborder_data.begin();

      // have a null array for constructor calls around
      std::array<int,dim> n;
      std::fill(n.begin(), n.end(), 0);

      // determine origin of the grid with overlap and store whether an overlap area exists in direction i.
      std::bitset<dim> ovlp_low(0ULL);
      std::bitset<dim> ovlp_up(0ULL);

      iTupel o_overlap;
      iTupel s_overlap;

      // determine at where we have overlap and how big the size of the overlap partition is
      for (int i=0; i<dim; i++)
      {
        // the coordinate container has been contructed to hold the entire grid on
        // this processor, including overlap. this is the element size.
        s_overlap[i] = g.coords.size(i);

        //in the periodic case there is always overlap
        if (periodic[i])
        {
          o_overlap[i] = o_interior[i]-overlap;
          ovlp_low[i] = true;
          ovlp_up[i] = true;
        }
        else
        {
          //check lower boundary
          if (o_interior[i] - overlap < 0)
            o_overlap[i] = 0;
          else
          {
            o_overlap[i] = o_interior[i] - overlap;
            ovlp_low[i] = true;
          }

          //check upper boundary
          if (o_overlap[i] + g.coords.size(i) < globalSize(i))
            ovlp_up[i] = true;
        }
      }

      for (unsigned int codim = 0; codim < dim + 1; codim++)
      {
        // set the begin iterator for the corresponding ygrids
        g.overlapfront[codim].setBegin(overlapfront_it);
        g.overlap[codim].setBegin(overlap_it);
        g.interiorborder[codim].setBegin(interiorborder_it);
        g.interior[codim].setBegin(interior_it);
        g.send_overlapfront_overlapfront[codim].setBegin(send_overlapfront_overlapfront_it);
        g.recv_overlapfront_overlapfront[codim].setBegin(recv_overlapfront_overlapfront_it);
        g.send_overlap_overlapfront[codim].setBegin(send_overlap_overlapfront_it);
        g.recv_overlapfront_overlap[codim].setBegin(recv_overlapfront_overlap_it);
        g.send_interiorborder_interiorborder[codim].setBegin(send_interiorborder_interiorborder_it);
        g.recv_interiorborder_interiorborder[codim].setBegin(recv_interiorborder_interiorborder_it);
        g.send_interiorborder_overlapfront[codim].setBegin(send_interiorborder_overlapfront_it);
        g.recv_overlapfront_interiorborder[codim].setBegin(recv_overlapfront_interiorborder_it);

        // find all combinations of unit vectors that span entities of the given codimension
        for (unsigned int index = 0; index < (1<<dim); index++)
        {
          // check whether the given shift is of our codimension
          std::bitset<dim> r(index);
          if (r.count() != dim-codim)
            continue;

          // get an origin and a size array for subsequent modification
          std::array<int,dim> origin(o_overlap);
          std::array<int,dim> size(s_overlap);

          // build overlapfront
          // we have to extend the element size by one in all directions without shift.
          for (int i=0; i<dim; i++)
            if (!r[i])
              size[i]++;
          *overlapfront_it = YGridComponent<Coordinates>(origin, r, &g.coords, size, n, size);

          // build overlap
          for (int i=0; i<dim; i++)
          {
            if (!r[i])
            {
              if (ovlp_low[i])
              {
                origin[i]++;
                size[i]--;
              }
              if (ovlp_up[i])
                size[i]--;
            }
          }
          *overlap_it = YGridComponent<Coordinates>(origin,size,*overlapfront_it);

          // build interiorborder
          for (int i=0; i<dim; i++)
          {
            if (ovlp_low[i])
            {
              origin[i] += overlap;
              size[i] -= overlap;
              if (!r[i])
              {
                origin[i]--;
                size[i]++;
              }
            }
            if (ovlp_up[i])
            {
              size[i] -= overlap;
              if (!r[i])
                size[i]++;
            }
          }
          *interiorborder_it = YGridComponent<Coordinates>(origin,size,*overlapfront_it);

          // build interior
          for (int i=0; i<dim; i++)
          {
            if (!r[i])
            {
              if (ovlp_low[i])
              {
                origin[i]++;
                size[i]--;
              }
              if (ovlp_up[i])
                size[i]--;
            }
          }
          *interior_it = YGridComponent<Coordinates>(origin, size, *overlapfront_it);

          intersections(*overlapfront_it,*overlapfront_it,*send_overlapfront_overlapfront_it, *recv_overlapfront_overlapfront_it);
          intersections(*overlap_it,*overlapfront_it,*send_overlap_overlapfront_it, *recv_overlapfront_overlap_it);
          intersections(*interiorborder_it,*interiorborder_it,*send_interiorborder_interiorborder_it,*recv_interiorborder_interiorborder_it);
          intersections(*interiorborder_it,*overlapfront_it,*send_interiorborder_overlapfront_it,*recv_overlapfront_interiorborder_it);

          // advance all iterators pointing to the next insertion point
          ++overlapfront_it;
          ++overlap_it;
          ++interiorborder_it;
          ++interior_it;
          ++send_overlapfront_overlapfront_it;
          ++recv_overlapfront_overlapfront_it;
          ++send_overlap_overlapfront_it;
          ++recv_overlapfront_overlap_it;
          ++send_interiorborder_interiorborder_it;
          ++recv_interiorborder_interiorborder_it;
          ++send_interiorborder_overlapfront_it;
          ++recv_overlapfront_interiorborder_it;
        }

        // set end iterators in the corresonding ygrids
        g.overlapfront[codim].finalize(overlapfront_it);
        g.overlap[codim].finalize(overlap_it);
        g.interiorborder[codim].finalize(interiorborder_it);
        g.interior[codim].finalize(interior_it);
        g.send_overlapfront_overlapfront[codim].finalize(send_overlapfront_overlapfront_it,g.overlapfront[codim]);
        g.recv_overlapfront_overlapfront[codim].finalize(recv_overlapfront_overlapfront_it,g.overlapfront[codim]);
        g.send_overlap_overlapfront[codim].finalize(send_overlap_overlapfront_it,g.overlapfront[codim]);
        g.recv_overlapfront_overlap[codim].finalize(recv_overlapfront_overlap_it,g.overlapfront[codim]);
        g.send_interiorborder_interiorborder[codim].finalize(send_interiorborder_interiorborder_it,g.overlapfront[codim]);
        g.recv_interiorborder_interiorborder[codim].finalize(recv_interiorborder_interiorborder_it,g.overlapfront[codim]);
        g.send_interiorborder_overlapfront[codim].finalize(send_interiorborder_overlapfront_it,g.overlapfront[codim]);
        g.recv_overlapfront_interiorborder[codim].finalize(recv_overlapfront_interiorborder_it,g.overlapfront[codim]);
      }
    }

#ifndef DOXYGEN
    /** \brief special data structure to communicate ygrids
     * Historically, this was needed because Ygrids had virtual functions and
     * a communicated virtual function table pointer introduced a bug. After the
     * change to tensorproductgrid, the dynamic polymorphism was removed, still this
     * is kept because it allows to communicate ygrids, that only have index, but no
     * coordinate information. This is sufficient, because all communicated YGrids are
     * intersected with a local grid, which has coordinate information.
     */
    struct mpifriendly_ygrid {
      mpifriendly_ygrid ()
      {
        std::fill(origin.begin(), origin.end(), 0);
        std::fill(size.begin(), size.end(), 0);
      }
      mpifriendly_ygrid (const YGridComponent<Coordinates>& grid)
        : origin(grid.origin()), size(grid.size())
      {}
      iTupel origin;
      iTupel size;
    };
#endif

    /** \brief Construct list of intersections with neighboring processors
     *
     * \param recvgrid the grid stored in this processor
     * \param sendgrid the subgrid to be sent to neighboring processors
     * \param sendlist the deque to fill with send intersections
     * \param recvlist the deque to fill with recv intersections
     * \returns two lists: Intersections to be sent and Intersections to be received
     */
    void intersections(const YGridComponent<Coordinates>& sendgrid, const YGridComponent<Coordinates>& recvgrid,
                        std::deque<Intersection>& sendlist, std::deque<Intersection>& recvlist)
    {
      iTupel size = globalSize();

      // the exchange buffers
      std::vector<YGridComponent<Coordinates> > send_recvgrid(_torus.neighbors());
      std::vector<YGridComponent<Coordinates> > recv_recvgrid(_torus.neighbors());
      std::vector<YGridComponent<Coordinates> > send_sendgrid(_torus.neighbors());
      std::vector<YGridComponent<Coordinates> > recv_sendgrid(_torus.neighbors());

      // new exchange buffers to send simple struct without virtual functions
      std::vector<mpifriendly_ygrid> mpifriendly_send_recvgrid(_torus.neighbors());
      std::vector<mpifriendly_ygrid> mpifriendly_recv_recvgrid(_torus.neighbors());
      std::vector<mpifriendly_ygrid> mpifriendly_send_sendgrid(_torus.neighbors());
      std::vector<mpifriendly_ygrid> mpifriendly_recv_sendgrid(_torus.neighbors());

      // fill send buffers; iterate over all neighboring processes
      // non-periodic case is handled automatically because intersection will be zero
      for (typename Torus<CollectiveCommunicationType,dim>::ProcListIterator i=_torus.sendbegin(); i!=_torus.sendend(); ++i)
      {
        // determine if we communicate with this neighbor (and what)
        bool skip = false;
        iTupel coord = _torus.coord();   // my coordinates
        iTupel delta = i.delta();        // delta to neighbor
        iTupel nb = coord;               // the neighbor
        for (int k=0; k<dim; k++) nb[k] += delta[k];
        iTupel v;                    // grid movement
        std::fill(v.begin(), v.end(), 0);

        for (int k=0; k<dim; k++)
        {
          if (nb[k]<0)
          {
            if (_periodic[k])
              v[k] += size[k];
            else
              skip = true;
          }
          if (nb[k]>=_torus.dims(k))
          {
            if (_periodic[k])
              v[k] -= size[k];
            else
              skip = true;
          }
          // neither might be true, then v=0
        }

        // store moved grids in send buffers
        if (!skip)
        {
          send_sendgrid[i.index()] = sendgrid.move(v);
          send_recvgrid[i.index()] = recvgrid.move(v);
        }
        else
        {
          send_sendgrid[i.index()] = YGridComponent<Coordinates>();
          send_recvgrid[i.index()] = YGridComponent<Coordinates>();
        }
      }

      // issue send requests for sendgrid being sent to all neighbors
      for (typename Torus<CollectiveCommunicationType,dim>::ProcListIterator i=_torus.sendbegin(); i!=_torus.sendend(); ++i)
      {
        mpifriendly_send_sendgrid[i.index()] = mpifriendly_ygrid(send_sendgrid[i.index()]);
        _torus.send(i.rank(), &mpifriendly_send_sendgrid[i.index()], sizeof(mpifriendly_ygrid));
      }

      // issue recv requests for sendgrids of neighbors
      for (typename Torus<CollectiveCommunicationType,dim>::ProcListIterator i=_torus.recvbegin(); i!=_torus.recvend(); ++i)
        _torus.recv(i.rank(), &mpifriendly_recv_sendgrid[i.index()], sizeof(mpifriendly_ygrid));

      // exchange the sendgrids
      _torus.exchange();

      // issue send requests for recvgrid being sent to all neighbors
      for (typename Torus<CollectiveCommunicationType,dim>::ProcListIterator i=_torus.sendbegin(); i!=_torus.sendend(); ++i)
      {
        mpifriendly_send_recvgrid[i.index()] = mpifriendly_ygrid(send_recvgrid[i.index()]);
        _torus.send(i.rank(), &mpifriendly_send_recvgrid[i.index()], sizeof(mpifriendly_ygrid));
      }

      // issue recv requests for recvgrid of neighbors
      for (typename Torus<CollectiveCommunicationType,dim>::ProcListIterator i=_torus.recvbegin(); i!=_torus.recvend(); ++i)
        _torus.recv(i.rank(), &mpifriendly_recv_recvgrid[i.index()], sizeof(mpifriendly_ygrid));

      // exchange the recvgrid
      _torus.exchange();

      // process receive buffers and compute intersections
      for (typename Torus<CollectiveCommunicationType,dim>::ProcListIterator i=_torus.recvbegin(); i!=_torus.recvend(); ++i)
      {
        // what must be sent to this neighbor
        Intersection send_intersection;
        mpifriendly_ygrid yg = mpifriendly_recv_recvgrid[i.index()];
        recv_recvgrid[i.index()] = YGridComponent<Coordinates>(yg.origin,yg.size);
        send_intersection.grid = sendgrid.intersection(recv_recvgrid[i.index()]);
        send_intersection.rank = i.rank();
        send_intersection.distance = i.distance();
        if (!send_intersection.grid.empty()) sendlist.push_front(send_intersection);

        Intersection recv_intersection;
        yg = mpifriendly_recv_sendgrid[i.index()];
        recv_sendgrid[i.index()] = YGridComponent<Coordinates>(yg.origin,yg.size);
        recv_intersection.grid = recvgrid.intersection(recv_sendgrid[i.index()]);
        recv_intersection.rank = i.rank();
        recv_intersection.distance = i.distance();
        if(!recv_intersection.grid.empty()) recvlist.push_back(recv_intersection);
      }
    }

  protected:

    typedef const YaspGrid<dim,Coordinates> GridImp;

    void init()
    {
      Yasp::BinomialTable<dim>::init();
      Yasp::EntityShiftTable<Yasp::calculate_entity_shift<dim>,dim>::init();
      Yasp::EntityShiftTable<Yasp::calculate_entity_move<dim>,dim>::init();
      indexsets.push_back( std::make_shared< YaspIndexSet<const YaspGrid<dim, Coordinates>, false > >(*this,0) );
      boundarysegmentssize();
    }

    void boundarysegmentssize()
    {
      // sizes of local macro grid
      std::array<int, dim> sides;
      {
        for (int i=0; i<dim; i++)
        {
          sides[i] =
            ((begin()->overlap[0].dataBegin()->origin(i) == 0)+
             (begin()->overlap[0].dataBegin()->origin(i) + begin()->overlap[0].dataBegin()->size(i)
                    == levelSize(0,i)));
        }
      }
      nBSegments = 0;
      for (int k=0; k<dim; k++)
      {
        int offset = 1;
        for (int l=0; l<dim; l++)
        {
          if (l==k) continue;
          offset *= begin()->overlap[0].dataBegin()->size(l);
        }
        nBSegments += sides[k]*offset;
      }
    }

  public:

    // define the persistent index type
    typedef bigunsignedint<dim*yaspgrid_dim_bits+yaspgrid_level_bits+dim> PersistentIndexType;

    //! the GridFamily of this grid
    typedef YaspGridFamily<dim, Coordinates> GridFamily;
    // the Traits
    typedef typename YaspGridFamily<dim, Coordinates>::Traits Traits;

    // need for friend declarations in entity
    typedef YaspIndexSet<YaspGrid<dim, Coordinates>, false > LevelIndexSetType;
    typedef YaspIndexSet<YaspGrid<dim, Coordinates>, true > LeafIndexSetType;
    typedef YaspGlobalIdSet<YaspGrid<dim, Coordinates> > GlobalIdSetType;

    /** Standard constructor for an equidistant YaspGrid
     *  @param L extension of the domain
     *  @param s number of cells on coarse mesh in each direction
     *  @param periodic tells if direction is periodic or not
     *  @param overlap size of overlap on coarsest grid (same in all directions)
     *  @param comm the collective communication object for this grid. An MPI communicator can be given here.
     *  @param lb pointer to an overloaded YLoadBalance instance
     */
    YaspGrid (Dune::FieldVector<ctype, dim> L,
              std::array<int, dim> s,
              std::bitset<dim> periodic = std::bitset<dim>(0ULL),
              int overlap = 1,
              CollectiveCommunicationType comm = CollectiveCommunicationType(),
              const YLoadBalance<dim>* lb = defaultLoadbalancer())
      : ccobj(comm), _torus(comm,tag,s,lb), leafIndexSet_(*this),
        _L(L), _periodic(periodic), _coarseSize(s), _overlap(overlap),
        keep_ovlp(true), adaptRefCount(0), adaptActive(false)
    {
      // check whether YaspGrid has been given the correct template parameter
      static_assert(std::is_same<Coordinates,EquidistantCoordinates<ctype,dim> >::value,
                    "YaspGrid coordinate container template parameter and given constructor values do not match!");

      _levels.resize(1);

      iTupel o;
      std::fill(o.begin(), o.end(), 0);
      iTupel o_interior(o);
      iTupel s_interior(s);

      _torus.partition(_torus.rank(),o,s,o_interior,s_interior);

#if HAVE_MPI
      // check whether the grid is large enough to be overlapping
      for (int i=0; i<dim; i++)
      {
        // find out whether the grid is too small to
        int toosmall = (s_interior[i] <= overlap) &&    // interior is very small
            (periodic[i] || (s_interior[i] != s[i]));    // there is an overlap in that direction
        // communicate the result to all those processes to have all processors error out if one process failed.
        int global = 0;
        MPI_Allreduce(&toosmall, &global, 1, MPI_INT, MPI_LOR, comm);
        if (global)
          DUNE_THROW(Dune::GridError,"YaspGrid is too small to be overlapping");
      }
#endif // #if HAVE_MPI

      fTupel h(L);
      for (int i=0; i<dim; i++)
        h[i] /= s[i];

      iTupel s_overlap(s_interior);
      for (int i=0; i<dim; i++)
      {
        if ((o_interior[i] - overlap > 0) || (periodic[i]))
          s_overlap[i] += overlap;
        if ((o_interior[i] + s_interior[i] + overlap <= _coarseSize[i]) || (periodic[i]))
          s_overlap[i] += overlap;
      }

      EquidistantCoordinates<ctype,dim> cc(h,s_overlap);

      // add level
      makelevel(cc,periodic,o_interior,overlap);

      init();
    }

    /** Constructor for an equidistant YaspGrid with non-trivial origin
     *  @param lowerleft Lower left corner of the domain
     *  @param upperright Upper right corner of the domain
     *  @param s number of cells on coarse mesh in each direction
     *  @param periodic tells if direction is periodic or not
     *  @param overlap size of overlap on coarsest grid (same in all directions)
     *  @param comm the collective communication object for this grid. An MPI communicator can be given here.
     *  @param lb pointer to an overloaded YLoadBalance instance
     */
    YaspGrid (Dune::FieldVector<ctype, dim> lowerleft,
              Dune::FieldVector<ctype, dim> upperright,
              std::array<int, dim> s,
              std::bitset<dim> periodic = std::bitset<dim>(0ULL),
              int overlap = 1,
              CollectiveCommunicationType comm = CollectiveCommunicationType(),
              const YLoadBalance<dim>* lb = defaultLoadbalancer())
      : ccobj(comm), _torus(comm,tag,s,lb), leafIndexSet_(*this),
        _L(upperright - lowerleft),
        _periodic(periodic), _coarseSize(s), _overlap(overlap),
        keep_ovlp(true), adaptRefCount(0), adaptActive(false)
    {
      // check whether YaspGrid has been given the correct template parameter
      static_assert(std::is_same<Coordinates,EquidistantOffsetCoordinates<ctype,dim> >::value,
                    "YaspGrid coordinate container template parameter and given constructor values do not match!");

      _levels.resize(1);

      iTupel o;
      std::fill(o.begin(), o.end(), 0);
      iTupel o_interior(o);
      iTupel s_interior(s);

      _torus.partition(_torus.rank(),o,s,o_interior,s_interior);

#if HAVE_MPI
      // check whether the grid is large enough to be overlapping
      for (int i=0; i<dim; i++)
      {
        // find out whether the grid is too small to
        int toosmall = (s_interior[i] <= overlap) &&    // interior is very small
            (periodic[i] || (s_interior[i] != s[i]));    // there is an overlap in that direction
        // communicate the result to all those processes to have all processors error out if one process failed.
        int global = 0;
        MPI_Allreduce(&toosmall, &global, 1, MPI_INT, MPI_LOR, comm);
        if (global)
          DUNE_THROW(Dune::GridError,"YaspGrid is too small to be overlapping");
      }
#endif // #if HAVE_MPI

      Dune::FieldVector<ctype,dim> extension(upperright);
      Dune::FieldVector<ctype,dim> h;
      for (int i=0; i<dim; i++)
      {
        extension[i] -= lowerleft[i];
        h[i] = extension[i] / s[i];
      }

      iTupel s_overlap(s_interior);
      for (int i=0; i<dim; i++)
      {
        if ((o_interior[i] - overlap > 0) || (periodic[i]))
          s_overlap[i] += overlap;
        if ((o_interior[i] + s_interior[i] + overlap <= _coarseSize[i]) || (periodic[i]))
          s_overlap[i] += overlap;
      }

      EquidistantOffsetCoordinates<ctype,dim> cc(lowerleft,h,s_overlap);

      // add level
      makelevel(cc,periodic,o_interior,overlap);

      init();
    }

    /** @brief Standard constructor for a tensorproduct YaspGrid
     *  @param coords coordinate vectors to be used for coarse grid
     *  @param periodic tells if direction is periodic or not
     *  @param overlap size of overlap on coarsest grid (same in all directions)
     *  @param comm the collective communication object for this grid. An MPI communicator can be given here.
     *  @param lb pointer to an overloaded YLoadBalance instance
     */
    YaspGrid (std::array<std::vector<ctype>, dim> coords,
              std::bitset<dim> periodic = std::bitset<dim>(0ULL),
              int overlap = 1,
              CollectiveCommunicationType comm = CollectiveCommunicationType(),
              const YLoadBalance<dim>* lb = defaultLoadbalancer())
      : ccobj(comm), _torus(comm,tag,Dune::Yasp::sizeArray<dim>(coords),lb),
        leafIndexSet_(*this), _periodic(periodic), _overlap(overlap),
        keep_ovlp(true), adaptRefCount(0), adaptActive(false)
    {
      if (!Dune::Yasp::checkIfMonotonous(coords))
        DUNE_THROW(Dune::GridError,"Setup of a tensorproduct grid requires monotonous sequences of coordinates.");

      // check whether YaspGrid has been given the correct template parameter
      static_assert(std::is_same<Coordinates,TensorProductCoordinates<ctype,dim> >::value,
                    "YaspGrid coordinate container template parameter and given constructor values do not match!");

      _levels.resize(1);

      //determine sizes of vector to correctly construct torus structure and store for later size requests
      for (int i=0; i<dim; i++) {
        _coarseSize[i] = coords[i].size() - 1;
        _L[i] = coords[i][_coarseSize[i]] - coords[i][0];
      }

      iTupel o;
      std::fill(o.begin(), o.end(), 0);
      iTupel o_interior(o);
      iTupel s_interior(_coarseSize);

      _torus.partition(_torus.rank(),o,_coarseSize,o_interior,s_interior);

#if HAVE_MPI
      // check whether the grid is large enough to be overlapping
      for (int i=0; i<dim; i++)
      {
<<<<<<< HEAD
        //define iterators on coords that specify the coordinate range to be used
        typename std::vector<ctype>::iterator begin = coords[i].begin() + o_interior[i];
        typename std::vector<ctype>::iterator end = begin + s_interior[i] + 1;

        // check whether we are not at the physical boundary. In that case overlap is a simple
        // extension of the coordinate range to be used
        if (o_interior[i] - overlap > 0)
        {
          begin = begin - overlap;
          offset[i] -= overlap;
        }
        if (o_interior[i] + s_interior[i] + overlap < _coarseSize[i])
          end = end + overlap;

        //copy the selected part in the new coord vector
        newcoords[i].resize(end-begin);
        std::copy(begin, end, newcoords[i].begin());

        // check whether we are at the physical boundary and a have a periodic grid.
        // In this case the coordinate vector has to be tweaked manually.
        if ((periodic[i]) && (o_interior[i] + s_interior[i] + overlap >= _coarseSize[i]))
        {
          // we need to add the first <overlap> cells to the end of newcoords
          typename std::vector<ctype>::iterator it = coords[i].begin();
          for (int j=0; j<overlap; ++j)
            newcoords[i].push_back(newcoords[i].back() - *it + *(++it));
        }

        if ((periodic[i]) && (o_interior[i] - overlap <= 0))
        {
          offset[i] -= overlap;

          // we need to add the last <overlap> cells to the begin of newcoords
          typename std::vector<ctype>::iterator it = coords[i].end() - 1;
          for (int j=0; j<overlap; ++j)
            newcoords[i].insert(newcoords[i].begin(), newcoords[i].front() - *it + *(--it));
        }
      }

      TensorProductCoordinates<ctype,dim> cc(newcoords, offset);

      // add level
      makelevel(cc,periodic,o_interior,overlap);
      init();
    }

    /** Constructor
     *  @param comm MPI communicator where this mesh is distributed to
     *  @param L extension of the domain
     *  @param s number of cells on coarse mesh in each direction
     *  @param periodic tells if direction is periodic or not
     *  @param overlap size of overlap on coarsest grid (same in all directions)
     *  @param lb pointer to an overloaded YLoadBalance instance
     *
     *  @deprecated This constructor is deprecated and will be removed after
     *              the release of dune-grid-2.4
     */
    DUNE_DEPRECATED_MSG("This Yaspgrid constructor is deprecated.")
    YaspGrid (Dune::MPIHelper::MPICommunicator comm,
              Dune::FieldVector<ctype, dim> L,
              std::array<int, dim> s,
              std::bitset<dim> periodic,
              int overlap,
              const YLoadBalance<dim>* lb = defaultLoadbalancer())
      : ccobj(comm), _torus(comm,tag,s,lb), leafIndexSet_(*this),
         _L(L), keep_ovlp(true), adaptRefCount(0), adaptActive(false)
    {
      _periodic = periodic;
      _levels.resize(1);
      _overlap = overlap;
      _coarseSize = s;

      iTupel o;
      std::fill(o.begin(), o.end(), 0);
      iTupel o_interior(o);
      iTupel s_interior(s);

      _torus.partition(_torus.rank(),o,s,o_interior,s_interior);

      fTupel h(L);
      for (int i=0; i<dim; i++)
        h[i] /= s[i];

      iTupel s_overlap(s_interior);
      for (int i=0; i<dim; i++)
      {
        if ((o_interior[i] - overlap > 0) || (periodic[i]))
          s_overlap[i] += overlap;
        if ((o_interior[i] + s_interior[i] + overlap <= _coarseSize[i]) || (periodic[i]))
          s_overlap[i] += overlap;
=======
        // find out whether the grid is too small to
        int toosmall = (s_interior[i] <= overlap) &&               // interior is very small
             (periodic[i] || (s_interior[i] != _coarseSize[i]));    // there is an overlap in that direction
        // communicate the result to all those processes to have all processors error out if one process failed.
        int global = 0;
        MPI_Allreduce(&toosmall, &global, 1, MPI_INT, MPI_LOR, comm);
        if (global)
          DUNE_THROW(Dune::GridError,"YaspGrid is too small to be overlapping");
>>>>>>> 476be7d4
      }
#endif // #if HAVE_MPI

<<<<<<< HEAD
      // check whether YaspGrid has been given the correct template parameter
      static_assert(is_same<Coordinates,EquidistantCoordinates<ctype,dim> >::value,
                    "YaspGrid coordinate container template parameter and given constructor values do not match!");

      EquidistantCoordinates<ctype,dim> cc(h,s_overlap);

      // add level
      makelevel(cc,periodic,o_interior,overlap);
      init();
    }


     /** @brief Constructor for a tensorproduct YaspGrid
      *  @param comm MPI communicator where this mesh is distributed to
      *  @param coords coordinate vectors to be used for coarse grid
      *  @param periodic tells if direction is periodic or not
      *  @param overlap size of overlap on coarsest grid (same in all directions)
      *  @param lb pointer to an overloaded YLoadBalance instance
      *
      *  @deprecated This constructor is deprecated and will be removed after
      *              the release of dune-grid-2.4
      */
    DUNE_DEPRECATED_MSG("This Yaspgrid constructor is deprecated.")
    YaspGrid (Dune::MPIHelper::MPICommunicator comm,
              std::array<std::vector<ctype>, dim> coords,
              std::bitset<dim> periodic, int overlap,
              const YLoadBalance<dim>* lb = defaultLoadbalancer())
      : ccobj(comm), _torus(comm,tag,Dune::Yasp::sizeArray<dim>(coords),lb),
        leafIndexSet_(*this),
        _periodic(std::bitset<dim>(0)),
        _overlap(overlap),
        keep_ovlp(true),
        adaptRefCount(0), adaptActive(false)
    {
      if (!Dune::Yasp::checkIfMonotonous(coords))
        DUNE_THROW(Dune::GridError,"Setup of a tensorproduct grid requires monotonous sequences of coordinates.");
      _periodic = periodic;
      _levels.resize(1);
      _overlap = overlap;

      //determine sizes of vector to correctly construct torus structure and store for later size requests
      for (int i=0; i<dim; i++) {
        _coarseSize[i] = coords[i].size() - 1;
        _L[i] = coords[i][_coarseSize[i]] - coords[i][0];
      }

      iTupel o;
      std::fill(o.begin(), o.end(), 0);
      iTupel o_interior(o);
      iTupel s_interior(_coarseSize);

      _torus.partition(_torus.rank(),o,_coarseSize,o_interior,s_interior);
=======
>>>>>>> 476be7d4

      std::array<std::vector<ctype>,dim> newcoords;
      std::array<int, dim> offset(o_interior);

      // find the relevant part of the coords vector for this processor and copy it to newcoords
      for (int i=0; i<dim; ++i)
      {
        //define iterators on coords that specify the coordinate range to be used
        typename std::vector<ctype>::iterator begin = coords[i].begin() + o_interior[i];
        typename std::vector<ctype>::iterator end = begin + s_interior[i] + 1;

        // check whether we are not at the physical boundary. In that case overlap is a simple
        // extension of the coordinate range to be used
        if (o_interior[i] - overlap > 0)
        {
          begin = begin - overlap;
          offset[i] -= overlap;
        }
        if (o_interior[i] + s_interior[i] + overlap < _coarseSize[i])
          end = end + overlap;

        //copy the selected part in the new coord vector
        newcoords[i].resize(end-begin);
        std::copy(begin, end, newcoords[i].begin());

        // check whether we are at the physical boundary and a have a periodic grid.
        // In this case the coordinate vector has to be tweaked manually.
        if ((periodic[i]) && (o_interior[i] + s_interior[i] + overlap >= _coarseSize[i]))
        {
          // we need to add the first <overlap> cells to the end of newcoords
          typename std::vector<ctype>::iterator it = coords[i].begin();
          for (int j=0; j<overlap; ++j)
            newcoords[i].push_back(newcoords[i].back() - *it + *(++it));
        }

        if ((periodic[i]) && (o_interior[i] - overlap <= 0))
        {
          offset[i] -= overlap;

          // we need to add the last <overlap> cells to the begin of newcoords
          typename std::vector<ctype>::iterator it = coords[i].end() - 1;
          for (int j=0; j<overlap; ++j)
            newcoords[i].insert(newcoords[i].begin(), newcoords[i].front() - *it + *(--it));
        }
      }

      TensorProductCoordinates<ctype,dim> cc(newcoords, offset);

      // add level
      makelevel(cc,periodic,o_interior,overlap);
      init();
    }

  private:

    /** @brief Constructor for a tensorproduct YaspGrid with only coordinate
     *         information on this processor
     *  @param comm MPI communicator where this mesh is distributed to
     *  @param coords coordinate vectors to be used for coarse grid
     *  @param periodic tells if direction is periodic or not
     *  @param overlap size of overlap on coarsest grid (same in all directions)
     *  @param coarseSize the coarse size of the global grid
     *  @param lb pointer to an overloaded YLoadBalance instance
     *
     *  @warning The construction of overlapping coordinate ranges is
     *           an error-prone procedure. For this reason, it is kept private.
     *           You can safely use it through BackupRestoreFacility. All other
     *           use is not supported for the moment.
     */
    YaspGrid (std::array<std::vector<ctype>, dim> coords,
              std::bitset<dim> periodic,
              int overlap,
              CollectiveCommunicationType comm,
              std::array<int,dim> coarseSize,
              const YLoadBalance<dim>* lb = defaultLoadbalancer())
      : ccobj(comm), _torus(comm,tag,coarseSize,lb), leafIndexSet_(*this),
        _periodic(periodic), _coarseSize(coarseSize), _overlap(overlap),
        keep_ovlp(true), adaptRefCount(0), adaptActive(false)
    {
      // check whether YaspGrid has been given the correct template parameter
      static_assert(std::is_same<Coordinates,TensorProductCoordinates<ctype,dim> >::value,
                  "YaspGrid coordinate container template parameter and given constructor values do not match!");

      if (!Dune::Yasp::checkIfMonotonous(coords))
        DUNE_THROW(Dune::GridError,"Setup of a tensorproduct grid requires monotonous sequences of coordinates.");

      for (int i=0; i<dim; i++)
        _L[i] = coords[i][coords[i].size() - 1] - coords[i][0];

      _levels.resize(1);

      std::array<int,dim> o;
      std::fill(o.begin(), o.end(), 0);
      std::array<int,dim> o_interior(o);
      std::array<int,dim> s_interior(coarseSize);

      _torus.partition(_torus.rank(),o,coarseSize,o_interior,s_interior);

      // get offset by modifying o_interior according to overlap
      std::array<int,dim> offset(o_interior);
      for (int i=0; i<dim; i++)
        if ((periodic[i]) || (o_interior[i] > 0))
          offset[i] -= overlap;

      TensorProductCoordinates<ctype,dim> cc(coords, offset);

      // add level
      makelevel(cc,periodic,o_interior,overlap);

      init();
    }

    // the backup restore facility needs to be able to use above constructor
    friend struct BackupRestoreFacility<YaspGrid<dim,Coordinates> >;

    // do not copy this class
    YaspGrid(const YaspGrid&);

  public:

    /*! Return maximum level defined in this grid. Levels are numbered
          0 ... maxlevel with 0 the coarsest level.
     */
    int maxLevel() const
    {
      return _levels.size()-1;
    }

    //! refine the grid refCount times.
    void globalRefine (int refCount)
    {
      if (refCount < -maxLevel())
        DUNE_THROW(GridError, "Only " << maxLevel() << " levels left. " <<
                   "Coarsening " << -refCount << " levels requested!");

      // If refCount is negative then coarsen the grid
      for (int k=refCount; k<0; k++)
      {
        // create an empty grid level
        YGridLevel empty;
        _levels.back() = empty;
        // reduce maxlevel
        _levels.pop_back();

        indexsets.pop_back();
      }

      // If refCount is positive refine the grid
      for (int k=0; k<refCount; k++)
      {
        // access to coarser grid level
        YGridLevel& cg = _levels[maxLevel()];

        std::bitset<dim> ovlp_low(0ULL), ovlp_up(0ULL);
        for (int i=0; i<dim; i++)
        {
          if (cg.overlap[0].dataBegin()->origin(i) > 0 || _periodic[i])
            ovlp_low[i] = true;
          if (cg.overlap[0].dataBegin()->max(i) + 1 < globalSize(i) || _periodic[i])
            ovlp_up[i] = true;
        }

        Coordinates newcont(cg.coords.refine(ovlp_low, ovlp_up, cg.overlapSize, keep_ovlp));

        int overlap = (keep_ovlp) ? 2*cg.overlapSize : cg.overlapSize;

        //determine new origin
        iTupel o_interior;
        for (int i=0; i<dim; i++)
          o_interior[i] = 2*cg.interior[0].dataBegin()->origin(i);

        // add level
        _levels.resize(_levels.size() + 1);
        makelevel(newcont,_periodic,o_interior,overlap);

        indexsets.push_back( std::make_shared<YaspIndexSet<const YaspGrid<dim,Coordinates>, false > >(*this,maxLevel()) );
      }
    }

    /**
       \brief set options for refinement
       @param keepPhysicalOverlap [true] keep the physical size of the overlap, [false] keep the number of cells in the overlap.  Default is [true].
     */
    void refineOptions (bool keepPhysicalOverlap)
    {
      keep_ovlp = keepPhysicalOverlap;
    }

    /** \brief Marks an entity to be refined/coarsened in a subsequent adapt.

       \param[in] refCount Number of subdivisions that should be applied. Negative value means coarsening.
       \param[in] e        Entity to Entity that should be refined

       \return true if Entity was marked, false otherwise.

       \note
          -  On yaspgrid marking one element will mark all other elements of the level as well
          -  If refCount is lower than refCount of a previous mark-call, nothing is changed
     */
    bool mark( int refCount, const typename Traits::template Codim<0>::Entity & e )
    {
      assert(adaptActive == false);
      if (e.level() != maxLevel()) return false;
      adaptRefCount = std::max(adaptRefCount, refCount);
      return true;
    }

    /** \brief returns adaptation mark for given entity

       \param[in] e   Entity for which adaptation mark should be determined

       \return int adaptation mark, here the default value 0 is returned
     */
    int getMark ( const typename Traits::template Codim<0>::Entity &e ) const
    {
      return ( e.level() == maxLevel() ) ? adaptRefCount : 0;
    }

    //! map adapt to global refine
    bool adapt ()
    {
      globalRefine(adaptRefCount);
      return (adaptRefCount > 0);
    }

    //! returns true, if the grid will be coarsened
    bool preAdapt ()
    {
      adaptActive = true;
      adaptRefCount = comm().max(adaptRefCount);
      return (adaptRefCount < 0);
    }

    //! clean up some markers
    void postAdapt()
    {
      adaptActive = false;
      adaptRefCount = 0;
    }

    //! one past the end on this level
    template<int cd, PartitionIteratorType pitype>
    typename Traits::template Codim<cd>::template Partition<pitype>::LevelIterator lbegin (int level) const
    {
      return levelbegin<cd,pitype>(level);
    }

    //! Iterator to one past the last entity of given codim on level for partition type
    template<int cd, PartitionIteratorType pitype>
    typename Traits::template Codim<cd>::template Partition<pitype>::LevelIterator lend (int level) const
    {
      return levelend<cd,pitype>(level);
    }

    //! version without second template parameter for convenience
    template<int cd>
    typename Traits::template Codim<cd>::template Partition<All_Partition>::LevelIterator lbegin (int level) const
    {
      return levelbegin<cd,All_Partition>(level);
    }

    //! version without second template parameter for convenience
    template<int cd>
    typename Traits::template Codim<cd>::template Partition<All_Partition>::LevelIterator lend (int level) const
    {
      return levelend<cd,All_Partition>(level);
    }

    //! return LeafIterator which points to the first entity in maxLevel
    template<int cd, PartitionIteratorType pitype>
    typename Traits::template Codim<cd>::template Partition<pitype>::LeafIterator leafbegin () const
    {
      return levelbegin<cd,pitype>(maxLevel());
    }

    //! return LeafIterator which points behind the last entity in maxLevel
    template<int cd, PartitionIteratorType pitype>
    typename Traits::template Codim<cd>::template Partition<pitype>::LeafIterator leafend () const
    {
      return levelend<cd,pitype>(maxLevel());
    }

    //! return LeafIterator which points to the first entity in maxLevel
    template<int cd>
    typename Traits::template Codim<cd>::template Partition<All_Partition>::LeafIterator leafbegin () const
    {
      return levelbegin<cd,All_Partition>(maxLevel());
    }

    //! return LeafIterator which points behind the last entity in maxLevel
    template<int cd>
    typename Traits::template Codim<cd>::template Partition<All_Partition>::LeafIterator leafend () const
    {
      return levelend<cd,All_Partition>(maxLevel());
    }

    // \brief obtain Entity from EntitySeed. */
    template <typename Seed>
    typename Traits::template Codim<Seed::codimension>::Entity
    entity(const Seed& seed) const
    {
      const int codim = Seed::codimension;
      YGridLevelIterator g = begin(this->getRealImplementation(seed).level());

      typedef typename Traits::template Codim<Seed::codimension>::Entity Entity;
      typedef YaspEntity<codim,dim,const YaspGrid> EntityImp;
      typedef typename YGrid::Iterator YIterator;

      return Entity(EntityImp(g,YIterator(g->overlapfront[codim],this->getRealImplementation(seed).coord(),this->getRealImplementation(seed).offset())));
    }

    //! return size (= distance in graph) of overlap region
    int overlapSize (int level, int codim) const
    {
      YGridLevelIterator g = begin(level);
      return g->overlapSize;
    }

    //! return size (= distance in graph) of overlap region
    int overlapSize (int codim) const
    {
      YGridLevelIterator g = begin(maxLevel());
      return g->overlapSize;
    }

    //! return size (= distance in graph) of ghost region
    int ghostSize (int level, int codim) const
    {
      return 0;
    }

    //! return size (= distance in graph) of ghost region
    int ghostSize (int codim) const
    {
      return 0;
    }

    //! number of entities per level and codim in this process
    int size (int level, int codim) const
    {
      YGridLevelIterator g = begin(level);

      // sum over all components of the codimension
      int count = 0;
      typedef typename std::array<YGridComponent<Coordinates>, StaticPower<2,dim>::power>::iterator DAI;
      for (DAI it = g->overlapfront[codim].dataBegin(); it != g->overlapfront[codim].dataEnd(); ++it)
        count += it->totalsize();

      return count;
    }

    //! number of leaf entities per codim in this process
    int size (int codim) const
    {
      return size(maxLevel(),codim);
    }

    //! number of entities per level and geometry type in this process
    int size (int level, GeometryType type) const
    {
      return (type.isCube()) ? size(level,dim-type.dim()) : 0;
    }

    //! number of leaf entities per geometry type in this process
    int size (GeometryType type) const
    {
      return size(maxLevel(),type);
    }

    //! \brief returns the number of boundary segments within the macro grid
    size_t numBoundarySegments () const
    {
      return nBSegments;
    }

    //! \brief returns the size of the physical domain
    const Dune::FieldVector<ctype, dim>& domainSize () const {
      return _L;
    }

    /*! The new communication interface

       communicate objects for all codims on a given level
     */
    template<class DataHandleImp, class DataType>
    void communicate (CommDataHandleIF<DataHandleImp,DataType> & data, InterfaceType iftype, CommunicationDirection dir, int level) const
    {
      YaspCommunicateMeta<dim,dim>::comm(*this,data,iftype,dir,level);
    }

    /*! The new communication interface

       communicate objects for all codims on the leaf grid
     */
    template<class DataHandleImp, class DataType>
    void communicate (CommDataHandleIF<DataHandleImp,DataType> & data, InterfaceType iftype, CommunicationDirection dir) const
    {
      YaspCommunicateMeta<dim,dim>::comm(*this,data,iftype,dir,this->maxLevel());
    }

    /*! The new communication interface

       communicate objects for one codim
     */
    template<class DataHandle, int codim>
    void communicateCodim (DataHandle& data, InterfaceType iftype, CommunicationDirection dir, int level) const
    {
      // check input
      if (!data.contains(dim,codim)) return; // should have been checked outside

      // data types
      typedef typename DataHandle::DataType DataType;

      // access to grid level
      YGridLevelIterator g = begin(level);

      // find send/recv lists or throw error
      const YGridList<Coordinates>* sendlist = 0;
      const YGridList<Coordinates>* recvlist = 0;

      if (iftype==InteriorBorder_InteriorBorder_Interface)
      {
        sendlist = &g->send_interiorborder_interiorborder[codim];
        recvlist = &g->recv_interiorborder_interiorborder[codim];
      }
      if (iftype==InteriorBorder_All_Interface)
      {
        sendlist = &g->send_interiorborder_overlapfront[codim];
        recvlist = &g->recv_overlapfront_interiorborder[codim];
      }
      if (iftype==Overlap_OverlapFront_Interface || iftype==Overlap_All_Interface)
      {
        sendlist = &g->send_overlap_overlapfront[codim];
        recvlist = &g->recv_overlapfront_overlap[codim];
      }
      if (iftype==All_All_Interface)
      {
        sendlist = &g->send_overlapfront_overlapfront[codim];
        recvlist = &g->recv_overlapfront_overlapfront[codim];
      }

      // change communication direction?
      if (dir==BackwardCommunication)
        std::swap(sendlist,recvlist);

      int cnt;

      // Size computation (requires communication if variable size)
      std::vector<int> send_size(sendlist->size(),-1);    // map rank to total number of objects (of type DataType) to be sent
      std::vector<int> recv_size(recvlist->size(),-1);    // map rank to total number of objects (of type DataType) to be recvd
      std::vector<size_t*> send_sizes(sendlist->size(),static_cast<size_t*>(0)); // map rank to array giving number of objects per entity to be sent
      std::vector<size_t*> recv_sizes(recvlist->size(),static_cast<size_t*>(0)); // map rank to array giving number of objects per entity to be recvd

      // define type to iterate over send and recv lists
      typedef typename YGridList<Coordinates>::Iterator ListIt;

      if (data.fixedsize(dim,codim))
      {
        // fixed size: just take a dummy entity, size can be computed without communication
        cnt=0;
        for (ListIt is=sendlist->begin(); is!=sendlist->end(); ++is)
        {
          typename Traits::template Codim<codim>::template Partition<All_Partition>::LevelIterator
          it(YaspLevelIterator<codim,All_Partition,GridImp>(g, typename YGrid::Iterator(is->yg)));
          send_size[cnt] = is->grid.totalsize() * data.size(*it);
          cnt++;
        }
        cnt=0;
        for (ListIt is=recvlist->begin(); is!=recvlist->end(); ++is)
        {
          typename Traits::template Codim<codim>::template Partition<All_Partition>::LevelIterator
          it(YaspLevelIterator<codim,All_Partition,GridImp>(g, typename YGrid::Iterator(is->yg)));
          recv_size[cnt] = is->grid.totalsize() * data.size(*it);
          cnt++;
        }
      }
      else
      {
        // variable size case: sender side determines the size
        cnt=0;
        for (ListIt is=sendlist->begin(); is!=sendlist->end(); ++is)
        {
          // allocate send buffer for sizes per entitiy
          size_t *buf = new size_t[is->grid.totalsize()];
          send_sizes[cnt] = buf;

          // loop over entities and ask for size
          int i=0; size_t n=0;
          typename Traits::template Codim<codim>::template Partition<All_Partition>::LevelIterator
          it(YaspLevelIterator<codim,All_Partition,GridImp>(g, typename YGrid::Iterator(is->yg)));
          typename Traits::template Codim<codim>::template Partition<All_Partition>::LevelIterator
          itend(YaspLevelIterator<codim,All_Partition,GridImp>(g, typename YGrid::Iterator(is->yg,true)));
          for ( ; it!=itend; ++it)
          {
            buf[i] = data.size(*it);
            n += buf[i];
            i++;
          }

          // now we know the size for this rank
          send_size[cnt] = n;

          // hand over send request to torus class
          torus().send(is->rank,buf,is->grid.totalsize()*sizeof(size_t));
          cnt++;
        }

        // allocate recv buffers for sizes and store receive request
        cnt=0;
        for (ListIt is=recvlist->begin(); is!=recvlist->end(); ++is)
        {
          // allocate recv buffer
          size_t *buf = new size_t[is->grid.totalsize()];
          recv_sizes[cnt] = buf;

          // hand over recv request to torus class
          torus().recv(is->rank,buf,is->grid.totalsize()*sizeof(size_t));
          cnt++;
        }

        // exchange all size buffers now
        torus().exchange();

        // release send size buffers
        cnt=0;
        for (ListIt is=sendlist->begin(); is!=sendlist->end(); ++is)
        {
          delete[] send_sizes[cnt];
          send_sizes[cnt] = 0;
          cnt++;
        }

        // process receive size buffers
        cnt=0;
        for (ListIt is=recvlist->begin(); is!=recvlist->end(); ++is)
        {
          // get recv buffer
          size_t *buf = recv_sizes[cnt];

          // compute total size
          size_t n=0;
          for (int i=0; i<is->grid.totalsize(); ++i)
            n += buf[i];

          // ... and store it
          recv_size[cnt] = n;
          ++cnt;
        }
      }


      // allocate & fill the send buffers & store send request
      std::vector<DataType*> sends(sendlist->size(), static_cast<DataType*>(0)); // store pointers to send buffers
      cnt=0;
      for (ListIt is=sendlist->begin(); is!=sendlist->end(); ++is)
      {
        // allocate send buffer
        DataType *buf = new DataType[send_size[cnt]];

        // remember send buffer
        sends[cnt] = buf;

        // make a message buffer
        MessageBuffer<DataType> mb(buf);

        // fill send buffer; iterate over cells in intersection
        typename Traits::template Codim<codim>::template Partition<All_Partition>::LevelIterator
        it(YaspLevelIterator<codim,All_Partition,GridImp>(g, typename YGrid::Iterator(is->yg)));
        typename Traits::template Codim<codim>::template Partition<All_Partition>::LevelIterator
        itend(YaspLevelIterator<codim,All_Partition,GridImp>(g, typename YGrid::Iterator(is->yg,true)));
        for ( ; it!=itend; ++it)
          data.gather(mb,*it);

        // hand over send request to torus class
        torus().send(is->rank,buf,send_size[cnt]*sizeof(DataType));
        cnt++;
      }

      // allocate recv buffers and store receive request
      std::vector<DataType*> recvs(recvlist->size(),static_cast<DataType*>(0)); // store pointers to send buffers
      cnt=0;
      for (ListIt is=recvlist->begin(); is!=recvlist->end(); ++is)
      {
        // allocate recv buffer
        DataType *buf = new DataType[recv_size[cnt]];

        // remember recv buffer
        recvs[cnt] = buf;

        // hand over recv request to torus class
        torus().recv(is->rank,buf,recv_size[cnt]*sizeof(DataType));
        cnt++;
      }

      // exchange all buffers now
      torus().exchange();

      // release send buffers
      cnt=0;
      for (ListIt is=sendlist->begin(); is!=sendlist->end(); ++is)
      {
        delete[] sends[cnt];
        sends[cnt] = 0;
        cnt++;
      }

      // process receive buffers and delete them
      cnt=0;
      for (ListIt is=recvlist->begin(); is!=recvlist->end(); ++is)
      {
        // get recv buffer
        DataType *buf = recvs[cnt];

        // make a message buffer
        MessageBuffer<DataType> mb(buf);

        // copy data from receive buffer; iterate over cells in intersection
        if (data.fixedsize(dim,codim))
        {
          typename Traits::template Codim<codim>::template Partition<All_Partition>::LevelIterator
          it(YaspLevelIterator<codim,All_Partition,GridImp>(g, typename YGrid::Iterator(is->yg)));
          size_t n=data.size(*it);
          typename Traits::template Codim<codim>::template Partition<All_Partition>::LevelIterator
          itend(YaspLevelIterator<codim,All_Partition,GridImp>(g, typename YGrid::Iterator(is->yg,true)));
          for ( ; it!=itend; ++it)
            data.scatter(mb,*it,n);
        }
        else
        {
          int i=0;
          size_t *sbuf = recv_sizes[cnt];
          typename Traits::template Codim<codim>::template Partition<All_Partition>::LevelIterator
          it(YaspLevelIterator<codim,All_Partition,GridImp>(g, typename YGrid::Iterator(is->yg)));
          typename Traits::template Codim<codim>::template Partition<All_Partition>::LevelIterator
          itend(YaspLevelIterator<codim,All_Partition,GridImp>(g, typename YGrid::Iterator(is->yg,true)));
          for ( ; it!=itend; ++it)
            data.scatter(mb,*it,sbuf[i++]);
          delete[] sbuf;
        }

        // delete buffer
        delete[] buf; // hier krachts !
        cnt++;
      }
    }

    // The new index sets from DDM 11.07.2005
    const typename Traits::GlobalIdSet& globalIdSet() const
    {
      return theglobalidset;
    }

    const typename Traits::LocalIdSet& localIdSet() const
    {
      return theglobalidset;
    }

    const typename Traits::LevelIndexSet& levelIndexSet(int level) const
    {
      if (level<0 || level>maxLevel()) DUNE_THROW(RangeError, "level out of range");
      return *(indexsets[level]);
    }

    const typename Traits::LeafIndexSet& leafIndexSet() const
    {
      return leafIndexSet_;
    }

    /*! @brief return a collective communication object
     */
    const CollectiveCommunicationType& comm () const
    {
      return ccobj;
    }

  private:

    // number of boundary segments of the level 0 grid
    int nBSegments;

    // Index classes need access to the real entity
    friend class Dune::YaspIndexSet<const Dune::YaspGrid<dim, Coordinates>, true >;
    friend class Dune::YaspIndexSet<const Dune::YaspGrid<dim, Coordinates>, false >;
    friend class Dune::YaspGlobalIdSet<const Dune::YaspGrid<dim, Coordinates> >;
    friend class Dune::YaspPersistentContainerIndex<const Dune::YaspGrid<dim, Coordinates> >;

    friend class Dune::YaspIntersectionIterator<const Dune::YaspGrid<dim, Coordinates> >;
    friend class Dune::YaspIntersection<const Dune::YaspGrid<dim, Coordinates> >;
    friend class Dune::YaspEntity<0, dim, const Dune::YaspGrid<dim, Coordinates> >;

    template <int codim_, class GridImp_>
    friend class Dune::YaspEntityPointer;

    template<int codim_, int dim_, class GridImp_, template<int,int,class> class EntityImp_>
    friend class Entity;

    template<class DT>
    class MessageBuffer {
    public:
      // Constructor
      MessageBuffer (DT *p)
      {
        a=p;
        i=0;
        j=0;
      }

      // write data to message buffer, acts like a stream !
      template<class Y>
      void write (const Y& data)
      {
        static_assert(( std::is_same<DT,Y>::value ), "DataType mismatch");
        a[i++] = data;
      }

      // read data from message buffer, acts like a stream !
      template<class Y>
      void read (Y& data) const
      {
        static_assert(( std::is_same<DT,Y>::value ), "DataType mismatch");
        data = a[j++];
      }

    private:
      DT *a;
      int i;
      mutable int j;
    };

    //! one past the end on this level
    template<int cd, PartitionIteratorType pitype>
    YaspLevelIterator<cd,pitype,GridImp> levelbegin (int level) const
    {
      YGridLevelIterator g = begin(level);
      if (level<0 || level>maxLevel()) DUNE_THROW(RangeError, "level out of range");

      if (pitype==Interior_Partition)
        return YaspLevelIterator<cd,pitype,GridImp>(g,g->interior[cd].begin());
      if (pitype==InteriorBorder_Partition)
        return YaspLevelIterator<cd,pitype,GridImp>(g,g->interiorborder[cd].begin());
      if (pitype==Overlap_Partition)
        return YaspLevelIterator<cd,pitype,GridImp>(g,g->overlap[cd].begin());
      if (pitype<=All_Partition)
        return YaspLevelIterator<cd,pitype,GridImp>(g,g->overlapfront[cd].begin());
      if (pitype==Ghost_Partition)
        return levelend <cd, pitype> (level);

      DUNE_THROW(GridError, "YaspLevelIterator with this codim or partition type not implemented");
    }

    //! Iterator to one past the last entity of given codim on level for partition type
    template<int cd, PartitionIteratorType pitype>
    YaspLevelIterator<cd,pitype,GridImp> levelend (int level) const
    {
      YGridLevelIterator g = begin(level);
      if (level<0 || level>maxLevel()) DUNE_THROW(RangeError, "level out of range");

      if (pitype==Interior_Partition)
        return YaspLevelIterator<cd,pitype,GridImp>(g,g->interior[cd].end());
      if (pitype==InteriorBorder_Partition)
        return YaspLevelIterator<cd,pitype,GridImp>(g,g->interiorborder[cd].end());
      if (pitype==Overlap_Partition)
        return YaspLevelIterator<cd,pitype,GridImp>(g,g->overlap[cd].end());
      if (pitype<=All_Partition || pitype == Ghost_Partition)
        return YaspLevelIterator<cd,pitype,GridImp>(g,g->overlapfront[cd].end());

      DUNE_THROW(GridError, "YaspLevelIterator with this codim or partition type not implemented");
    }

    CollectiveCommunicationType ccobj;

    Torus<CollectiveCommunicationType,dim> _torus;

    std::vector< std::shared_ptr< YaspIndexSet<const YaspGrid<dim,Coordinates>, false > > > indexsets;
    YaspIndexSet<const YaspGrid<dim,Coordinates>, true> leafIndexSet_;
    YaspGlobalIdSet<const YaspGrid<dim,Coordinates> > theglobalidset;

    Dune::FieldVector<ctype, dim> _L;
    iTupel _s;
    std::bitset<dim> _periodic;
    iTupel _coarseSize;
    ReservedVector<YGridLevel,32> _levels;
    int _overlap;
    bool keep_ovlp;
    int adaptRefCount;
    bool adaptActive;
  };

  //! Output operator for multigrids

  template <int d, class CC>
  std::ostream& operator<< (std::ostream& s, const YaspGrid<d,CC>& grid)
  {
    int rank = grid.torus().rank();

    s << "[" << rank << "]:" << " YaspGrid maxlevel=" << grid.maxLevel() << std::endl;

    s << "Printing the torus: " <<std::endl;
    s << grid.torus() << std::endl;

    for (typename YaspGrid<d,CC>::YGridLevelIterator g=grid.begin(); g!=grid.end(); ++g)
    {
      s << "[" << rank << "]:   " << std::endl;
      s << "[" << rank << "]:   " << "==========================================" << std::endl;
      s << "[" << rank << "]:   " << "level=" << g->level() << std::endl;

      for (int codim = 0; codim < d + 1; ++codim)
      {
        s << "[" << rank << "]:   " << "overlapfront[" << codim << "]:    " << g->overlapfront[codim] << std::endl;
        s << "[" << rank << "]:   " << "overlap[" << codim << "]:    " << g->overlap[codim] << std::endl;
        s << "[" << rank << "]:   " << "interiorborder[" << codim << "]:    " << g->interiorborder[codim] << std::endl;
        s << "[" << rank << "]:   " << "interior[" << codim << "]:    " << g->interior[codim] << std::endl;

        typedef typename YGridList<CC>::Iterator I;
        for (I i=g->send_overlapfront_overlapfront[codim].begin();
                 i!=g->send_overlapfront_overlapfront[codim].end(); ++i)
          s << "[" << rank << "]:    " << " s_of_of[" << codim << "] to rank "
                   << i->rank << " " << i->grid << std::endl;

        for (I i=g->recv_overlapfront_overlapfront[codim].begin();
                 i!=g->recv_overlapfront_overlapfront[codim].end(); ++i)
          s << "[" << rank << "]:    " << " r_of_of[" << codim << "] to rank "
                   << i->rank << " " << i->grid << std::endl;

        for (I i=g->send_overlap_overlapfront[codim].begin();
                 i!=g->send_overlap_overlapfront[codim].end(); ++i)
          s << "[" << rank << "]:    " << " s_o_of[" << codim << "] to rank "
                   << i->rank << " " << i->grid << std::endl;

        for (I i=g->recv_overlapfront_overlap[codim].begin();
                 i!=g->recv_overlapfront_overlap[codim].end(); ++i)
          s << "[" << rank << "]:    " << " r_of_o[" << codim << "] to rank "
                   << i->rank << " " << i->grid << std::endl;

        for (I i=g->send_interiorborder_interiorborder[codim].begin();
                 i!=g->send_interiorborder_interiorborder[codim].end(); ++i)
          s << "[" << rank << "]:    " << " s_ib_ib[" << codim << "] to rank "
          << i->rank << " " << i->grid << std::endl;

        for (I i=g->recv_interiorborder_interiorborder[codim].begin();
                 i!=g->recv_interiorborder_interiorborder[codim].end(); ++i)
             s << "[" << rank << "]:    " << " r_ib_ib[" << codim << "] to rank "
             << i->rank << " " << i->grid << std::endl;

        for (I i=g->send_interiorborder_overlapfront[codim].begin();
                 i!=g->send_interiorborder_overlapfront[codim].end(); ++i)
             s << "[" << rank << "]:    " << " s_ib_of[" << codim << "] to rank "
             << i->rank << " " << i->grid << std::endl;

        for (I i=g->recv_overlapfront_interiorborder[codim].begin();
                 i!=g->recv_overlapfront_interiorborder[codim].end(); ++i)
             s << "[" << rank << "]:    " << " r_of_ib[" << codim << "] to rank "
             << i->rank << " " << i->grid << std::endl;
      }
    }

    s << std::endl;

    return s;
  }

  namespace Capabilities
  {

    /** \struct hasEntity
       \ingroup YaspGrid
     */

    /** \struct hasBackupRestoreFacilities
       \ingroup YaspGrid
     */
    template<int dim, class Coordinates>
    struct hasBackupRestoreFacilities< YaspGrid<dim, Coordinates> >
    {
      static const bool v = true;
    };

    /** \brief YaspGrid has only one geometry type for codim 0 entities
       \ingroup YaspGrid
     */
    template<int dim, class Coordinates>
    struct hasSingleGeometryType< YaspGrid<dim, Coordinates> >
    {
      static const bool v = true;
      static const unsigned int topologyId = GenericGeometry :: CubeTopology< dim > :: type :: id ;
    };

    /** \brief YaspGrid is a Cartesian grid
        \ingroup YaspGrid
     */
    template<int dim, class Coordinates>
    struct isCartesian< YaspGrid<dim, Coordinates> >
    {
      static const bool v = true;
    };

    /** \brief YaspGrid has entities for all codimensions
       \ingroup YaspGrid
     */
    template<int dim, class Coordinates, int codim>
    struct hasEntity< YaspGrid<dim, Coordinates>, codim>
    {
      static const bool v = true;
    };

    /** \brief YaspGrid can communicate on all codimensions
     *  \ingroup YaspGrid
     */
    template<int dim, int codim, class Coordinates>
    struct canCommunicate< YaspGrid< dim, Coordinates>, codim >
    {
      static const bool v = true;
    };

    /** \brief YaspGrid is levelwise conforming
       \ingroup YaspGrid
     */
    template<int dim, class Coordinates>
    struct isLevelwiseConforming< YaspGrid<dim, Coordinates> >
    {
      static const bool v = true;
    };

    /** \brief YaspGrid is leafwise conforming
       \ingroup YaspGrid
     */
    template<int dim, class Coordinates>
    struct isLeafwiseConforming< YaspGrid<dim, Coordinates> >
    {
      static const bool v = true;
    };

  }

} // end namespace

// Include the specialization of the StructuredGridFactory class for YaspGrid
#include <dune/grid/yaspgrid/structuredyaspgridfactory.hh>

#endif<|MERGE_RESOLUTION|>--- conflicted
+++ resolved
@@ -909,98 +909,6 @@
       // check whether the grid is large enough to be overlapping
       for (int i=0; i<dim; i++)
       {
-<<<<<<< HEAD
-        //define iterators on coords that specify the coordinate range to be used
-        typename std::vector<ctype>::iterator begin = coords[i].begin() + o_interior[i];
-        typename std::vector<ctype>::iterator end = begin + s_interior[i] + 1;
-
-        // check whether we are not at the physical boundary. In that case overlap is a simple
-        // extension of the coordinate range to be used
-        if (o_interior[i] - overlap > 0)
-        {
-          begin = begin - overlap;
-          offset[i] -= overlap;
-        }
-        if (o_interior[i] + s_interior[i] + overlap < _coarseSize[i])
-          end = end + overlap;
-
-        //copy the selected part in the new coord vector
-        newcoords[i].resize(end-begin);
-        std::copy(begin, end, newcoords[i].begin());
-
-        // check whether we are at the physical boundary and a have a periodic grid.
-        // In this case the coordinate vector has to be tweaked manually.
-        if ((periodic[i]) && (o_interior[i] + s_interior[i] + overlap >= _coarseSize[i]))
-        {
-          // we need to add the first <overlap> cells to the end of newcoords
-          typename std::vector<ctype>::iterator it = coords[i].begin();
-          for (int j=0; j<overlap; ++j)
-            newcoords[i].push_back(newcoords[i].back() - *it + *(++it));
-        }
-
-        if ((periodic[i]) && (o_interior[i] - overlap <= 0))
-        {
-          offset[i] -= overlap;
-
-          // we need to add the last <overlap> cells to the begin of newcoords
-          typename std::vector<ctype>::iterator it = coords[i].end() - 1;
-          for (int j=0; j<overlap; ++j)
-            newcoords[i].insert(newcoords[i].begin(), newcoords[i].front() - *it + *(--it));
-        }
-      }
-
-      TensorProductCoordinates<ctype,dim> cc(newcoords, offset);
-
-      // add level
-      makelevel(cc,periodic,o_interior,overlap);
-      init();
-    }
-
-    /** Constructor
-     *  @param comm MPI communicator where this mesh is distributed to
-     *  @param L extension of the domain
-     *  @param s number of cells on coarse mesh in each direction
-     *  @param periodic tells if direction is periodic or not
-     *  @param overlap size of overlap on coarsest grid (same in all directions)
-     *  @param lb pointer to an overloaded YLoadBalance instance
-     *
-     *  @deprecated This constructor is deprecated and will be removed after
-     *              the release of dune-grid-2.4
-     */
-    DUNE_DEPRECATED_MSG("This Yaspgrid constructor is deprecated.")
-    YaspGrid (Dune::MPIHelper::MPICommunicator comm,
-              Dune::FieldVector<ctype, dim> L,
-              std::array<int, dim> s,
-              std::bitset<dim> periodic,
-              int overlap,
-              const YLoadBalance<dim>* lb = defaultLoadbalancer())
-      : ccobj(comm), _torus(comm,tag,s,lb), leafIndexSet_(*this),
-         _L(L), keep_ovlp(true), adaptRefCount(0), adaptActive(false)
-    {
-      _periodic = periodic;
-      _levels.resize(1);
-      _overlap = overlap;
-      _coarseSize = s;
-
-      iTupel o;
-      std::fill(o.begin(), o.end(), 0);
-      iTupel o_interior(o);
-      iTupel s_interior(s);
-
-      _torus.partition(_torus.rank(),o,s,o_interior,s_interior);
-
-      fTupel h(L);
-      for (int i=0; i<dim; i++)
-        h[i] /= s[i];
-
-      iTupel s_overlap(s_interior);
-      for (int i=0; i<dim; i++)
-      {
-        if ((o_interior[i] - overlap > 0) || (periodic[i]))
-          s_overlap[i] += overlap;
-        if ((o_interior[i] + s_interior[i] + overlap <= _coarseSize[i]) || (periodic[i]))
-          s_overlap[i] += overlap;
-=======
         // find out whether the grid is too small to
         int toosmall = (s_interior[i] <= overlap) &&               // interior is very small
              (periodic[i] || (s_interior[i] != _coarseSize[i]));    // there is an overlap in that direction
@@ -1009,65 +917,9 @@
         MPI_Allreduce(&toosmall, &global, 1, MPI_INT, MPI_LOR, comm);
         if (global)
           DUNE_THROW(Dune::GridError,"YaspGrid is too small to be overlapping");
->>>>>>> 476be7d4
       }
 #endif // #if HAVE_MPI
 
-<<<<<<< HEAD
-      // check whether YaspGrid has been given the correct template parameter
-      static_assert(is_same<Coordinates,EquidistantCoordinates<ctype,dim> >::value,
-                    "YaspGrid coordinate container template parameter and given constructor values do not match!");
-
-      EquidistantCoordinates<ctype,dim> cc(h,s_overlap);
-
-      // add level
-      makelevel(cc,periodic,o_interior,overlap);
-      init();
-    }
-
-
-     /** @brief Constructor for a tensorproduct YaspGrid
-      *  @param comm MPI communicator where this mesh is distributed to
-      *  @param coords coordinate vectors to be used for coarse grid
-      *  @param periodic tells if direction is periodic or not
-      *  @param overlap size of overlap on coarsest grid (same in all directions)
-      *  @param lb pointer to an overloaded YLoadBalance instance
-      *
-      *  @deprecated This constructor is deprecated and will be removed after
-      *              the release of dune-grid-2.4
-      */
-    DUNE_DEPRECATED_MSG("This Yaspgrid constructor is deprecated.")
-    YaspGrid (Dune::MPIHelper::MPICommunicator comm,
-              std::array<std::vector<ctype>, dim> coords,
-              std::bitset<dim> periodic, int overlap,
-              const YLoadBalance<dim>* lb = defaultLoadbalancer())
-      : ccobj(comm), _torus(comm,tag,Dune::Yasp::sizeArray<dim>(coords),lb),
-        leafIndexSet_(*this),
-        _periodic(std::bitset<dim>(0)),
-        _overlap(overlap),
-        keep_ovlp(true),
-        adaptRefCount(0), adaptActive(false)
-    {
-      if (!Dune::Yasp::checkIfMonotonous(coords))
-        DUNE_THROW(Dune::GridError,"Setup of a tensorproduct grid requires monotonous sequences of coordinates.");
-      _periodic = periodic;
-      _levels.resize(1);
-      _overlap = overlap;
-
-      //determine sizes of vector to correctly construct torus structure and store for later size requests
-      for (int i=0; i<dim; i++) {
-        _coarseSize[i] = coords[i].size() - 1;
-        _L[i] = coords[i][_coarseSize[i]] - coords[i][0];
-      }
-
-      iTupel o;
-      std::fill(o.begin(), o.end(), 0);
-      iTupel o_interior(o);
-      iTupel s_interior(_coarseSize);
-
-      _torus.partition(_torus.rank(),o,_coarseSize,o_interior,s_interior);
-=======
->>>>>>> 476be7d4
 
       std::array<std::vector<ctype>,dim> newcoords;
       std::array<int, dim> offset(o_interior);
