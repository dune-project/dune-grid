// -*- tab-width: 4; indent-tabs-mode: nil; c-basic-offset: 2 -*-
// vi: set et ts=4 sw=2 sts=2:
#ifndef DUNE_UGGRIDLEAFITERATOR_HH
#define DUNE_UGGRIDLEAFITERATOR_HH

#include <dune/grid/uggrid/uggridentitypointer.hh>

/** \file
 * \brief The UGGridLeafIterator class
 */

namespace Dune {

  /** \brief Iterator over all entities of a given codimension and level of a grid.
   * \ingroup UGGrid
   */
  template<int codim, PartitionIteratorType pitype, class GridImp>
  class UGGridLeafIterator :
    public Dune::UGGridEntityPointer <codim,GridImp>
  {
    enum {dim = GridImp::dimension};

    // The type of the UG entity we're pointing to
    typedef typename UG_NS<dim>::template Entity<codim>::T UGEntity;

  public:

    /** \brief Constructor setting up a 'begin' iterator
     */
    UGGridLeafIterator(const GridImp& grid) : grid_(&grid) {
      // Entities below this level are certainly not leaf entities
      int levelCounter = grid.leafIndexSet_.coarsestLevelWithLeafElements_;

      // If the grid is distributed, the grid on the 'coarsestLevelWithLeafElements_' may actually be empty, because
      // it is all on other processors.  Therefore we have to also look at finer levels.
      // In a sequential program, the while loops always iterate exactly once.
      if (codim==dim) {
        if (pitype==All_Partition || pitype==Ghost_Partition) {
          do {
            this->setToTarget((UGEntity*)UG_NS<dim>::PFirstNode(grid_->multigrid_->grids[levelCounter++]), grid_);
<<<<<<< HEAD
          } while (not this->virtualEntity_.getTarget()
                   and levelCounter <= unsigned(grid.maxLevel()));
        } else if (pitype == Dune::Interior_Partition || pitype == Dune::InteriorBorder_Partition) {
          do {
            this->setToTarget((UGEntity*)UG_NS<dim>::FirstNode(grid_->multigrid_->grids[levelCounter++]), grid_);
          } while (not this->virtualEntity_.getTarget()
                   and levelCounter <= unsigned(grid.maxLevel()));
        } else     // overlap and overlap-front -- these don't exist in UG grids
          this->setToTarget(nullptr,nullptr);
=======
          } while (not this->virtualEntity_.getTarget() and levelCounter <= grid.maxLevel());
        } else {
          do {
            this->setToTarget((UGEntity*)UG_NS<dim>::FirstNode(grid_->multigrid_->grids[levelCounter++]), grid_);
          } while (not this->virtualEntity_.getTarget() and levelCounter <= grid.maxLevel());
        }
>>>>>>> 476be7d4

      } else if (codim==0) {
        if (pitype==All_Partition || pitype==Ghost_Partition) {
          do {
            this->setToTarget((UGEntity*)UG_NS<dim>::PFirstElement(grid_->multigrid_->grids[levelCounter++]), grid_);
<<<<<<< HEAD
          } while (not this->virtualEntity_.getTarget()
                   and levelCounter <= unsigned(grid.maxLevel()));
        } else if (pitype == Dune::Interior_Partition || pitype == Dune::InteriorBorder_Partition) {
=======
          } while (not this->virtualEntity_.getTarget() and levelCounter <= grid.maxLevel());
        } else {
>>>>>>> 476be7d4
          do {
            this->setToTarget((UGEntity*)UG_NS<dim>::FirstElement(grid_->multigrid_->grids[levelCounter++]), grid_);
          } while (not this->virtualEntity_.getTarget()
                   and levelCounter <= unsigned(grid.maxLevel()));
        }

      } else
        DUNE_THROW(NotImplemented, "UGGrid leaf iterators for codimension " << codim);

      if (this->virtualEntity_.getTarget() && ! (isLeaf() && isInPartition()))
        increment();
    }

    /** \brief Constructor setting up an 'end' iterator
     */
    UGGridLeafIterator()
    {
      this->virtualEntity_.setToTarget(nullptr,nullptr);
    }

    //! prefix increment
    void increment() {
      // Increment until you find a leaf entity
      do {
        globalIncrement();
      }
      while (this->virtualEntity_.getTarget() && ! (isLeaf() && isInPartition()));
    }

  private:
    /**
     * \brief Return true iff the current entity is a leaf (element version)
     */
    bool isLeaf(const typename UG_NS<dim>::Element* theElement)
    {
      return UG_NS<dim>::isLeaf(theElement);
    }

    /**
     * \brief Return true iff the current entity is a leaf (node version)
     */
    bool isLeaf(const typename UG_NS<dim>::Node* theNode)
    {
      // in the case of nodes: only visit the uppermost entity if more than one is leaf
      if (theNode->son != NULL)
        return false;

      return UG_NS<dim>::isLeaf(theNode);
    }

    /**
     * \brief Return true iff the current entity has the right PartitionType.
     */
    bool isInPartition()
    {
      Dune::PartitionType entityPIType = this->virtualEntity_.partitionType();
      switch (pitype) {
      case All_Partition:
        return true;
      case Ghost_Partition:
        if (entityPIType == GhostEntity)
          return true;
        else
          return false;
      case Interior_Partition:
        if (entityPIType == InteriorEntity)
          return true;
        else
          return false;
      case InteriorBorder_Partition:
      case Overlap_Partition:
      case OverlapFront_Partition:
        if (entityPIType == BorderEntity || entityPIType == InteriorEntity)
          return true;
        else
          return false;
      default:
        DUNE_THROW(NotImplemented, "Unhandled partition iterator type " << pitype);
      }
    }

    /**
     * \brief Return true iff the current entity is a leaf entity
     */
    bool isLeaf()
    {
      return isLeaf(this->virtualEntity_.getTarget());
    }

    /** \brief This increment makes the iterator wander over all entities on all levels */
    void globalIncrement() {

      // Store the current level, so we know it even when pointing to an invalid entity
      int level = this->level();

      // Increment on this level
      this->virtualEntity_.setToTarget(UG_NS<dim>::succ(this->virtualEntity_.getTarget()), grid_);

      // If beyond the end of this level set to first of next level
      if (!this->virtualEntity_.getTarget() && level < grid_->maxLevel()) {

        if (codim==dim) {

          if (pitype==All_Partition || pitype==Ghost_Partition)
            this->setToTarget((UGEntity*)UG_NS<dim>::PFirstNode(grid_->multigrid_->grids[level+1]), grid_);
          else
            this->setToTarget((UGEntity*)UG_NS<dim>::FirstNode(grid_->multigrid_->grids[level+1]), grid_);

        } else if (codim==0) {

          if (pitype==All_Partition || pitype==Ghost_Partition)
            this->setToTarget((UGEntity*)UG_NS<dim>::PFirstElement(grid_->multigrid_->grids[level+1]), grid_);
          else
            this->setToTarget((UGEntity*)UG_NS<dim>::FirstElement(grid_->multigrid_->grids[level+1]), grid_);

        } else
          DUNE_THROW(NotImplemented, "UGGrid leaf iterators for codimension " << codim);

      }

    }

    // /////////////////////////////////////
    //   Data members
    // /////////////////////////////////////
    const GridImp* grid_;

  };

}  // namespace Dune

#endif<|MERGE_RESOLUTION|>--- conflicted
+++ resolved
@@ -38,37 +38,19 @@
         if (pitype==All_Partition || pitype==Ghost_Partition) {
           do {
             this->setToTarget((UGEntity*)UG_NS<dim>::PFirstNode(grid_->multigrid_->grids[levelCounter++]), grid_);
-<<<<<<< HEAD
-          } while (not this->virtualEntity_.getTarget()
-                   and levelCounter <= unsigned(grid.maxLevel()));
-        } else if (pitype == Dune::Interior_Partition || pitype == Dune::InteriorBorder_Partition) {
-          do {
-            this->setToTarget((UGEntity*)UG_NS<dim>::FirstNode(grid_->multigrid_->grids[levelCounter++]), grid_);
-          } while (not this->virtualEntity_.getTarget()
-                   and levelCounter <= unsigned(grid.maxLevel()));
-        } else     // overlap and overlap-front -- these don't exist in UG grids
-          this->setToTarget(nullptr,nullptr);
-=======
           } while (not this->virtualEntity_.getTarget() and levelCounter <= grid.maxLevel());
         } else {
           do {
             this->setToTarget((UGEntity*)UG_NS<dim>::FirstNode(grid_->multigrid_->grids[levelCounter++]), grid_);
           } while (not this->virtualEntity_.getTarget() and levelCounter <= grid.maxLevel());
         }
->>>>>>> 476be7d4
 
       } else if (codim==0) {
         if (pitype==All_Partition || pitype==Ghost_Partition) {
           do {
             this->setToTarget((UGEntity*)UG_NS<dim>::PFirstElement(grid_->multigrid_->grids[levelCounter++]), grid_);
-<<<<<<< HEAD
-          } while (not this->virtualEntity_.getTarget()
-                   and levelCounter <= unsigned(grid.maxLevel()));
-        } else if (pitype == Dune::Interior_Partition || pitype == Dune::InteriorBorder_Partition) {
-=======
           } while (not this->virtualEntity_.getTarget() and levelCounter <= grid.maxLevel());
         } else {
->>>>>>> 476be7d4
           do {
             this->setToTarget((UGEntity*)UG_NS<dim>::FirstElement(grid_->multigrid_->grids[levelCounter++]), grid_);
           } while (not this->virtualEntity_.getTarget()
