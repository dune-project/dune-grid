// -*- tab-width: 4; indent-tabs-mode: nil; c-basic-offset: 2 -*-
// vi: set et ts=4 sw=2 sts=2:
#ifndef DUNE_GRID_COMMON_RANGEGENERATORS_HH
#define DUNE_GRID_COMMON_RANGEGENERATORS_HH

#include <dune/common/iteratorrange.hh>
#include <dune/geometry/dimension.hh>
#include <dune/grid/common/gridenums.hh>
#include <dune/grid/common/partitionset.hh>

namespace Dune
{

#ifdef DOXYGEN

  /**
   * \addtogroup GIIteration
   * \brief Iterator ranges for entities and intersections to support iteration with range-based for loops.
   *
   * Iterating over sets of entities or intersections is one of the most common operations when
   * writing DUNE code. The grid interface implements this in the standard C++ ways by providing
   * iterators and matching begin() and end() methods, but their usage can be rather unwieldy.
   *
   * This page describes a much simpler alternative based on a C++11 feature called range-based for loop.
   *
   * <h2>Range-based for loop</h2>
   *
   * \note Range-based for loops are available in GCC 4.6+, Clang 3.2+ and Intel ICC 13+.
   *
   * A range-based for loop is a short-hand way of iterating over any object that provides the standard
   * begin() and end() methods. It looks like this:
   *
   * \code
   * for (const auto& i : vec)
   *   i *= 2;
   * \endcode
   *
   * This code will multiply all entries of `vec` by 2. The loop head always looks like `for (<type> <variable-name> : <container>)`.
   * You can also specify the exact type of the variable, but it is normally much easier to let the compiler
   * do that for you using `auto`.
   *
   * \note Due to a number of upcoming changes to our grid interface, you should **always**
   *       use `const auto&&` to capture the Entity / Intersection type. Otherwise, your code will
   *       break after the release of DUNE 2.4!
   *
   * \note We are aware that people like Bjarne Stroustrup and Herb
   *       Sutter advertise the use `auto&&`. Sadly GCC has a bug (see
   *       https://gcc.gnu.org/bugzilla/show_bug.cgi?id=63506), which
   *       prevents the use of `auto&&` in template functions. For this reason
   *       we currently advice the use of `const auto&`.
   *
   * For those interested in the technical details, the compiler has translated the loop into
   * something resembling this (not quite, but we'll forget about the minor details here):
   *
   * \code
   * for (auto it = vec.begin(),
   *        end = vec.end();
   *      it != end;
   *      ++it)
   * {
   *   const auto& i = *it;
   *   i *= 2;
   * }
   * \endcode
   *
   * For further details, see e.g. http://en.cppreference.com/w/cpp/language/range-for.
   *
   * <h2>Entities</h2>
   *
   * You cannot simply iterate over all entities of a GridView by passing it to a range-based for loop,
   * simply because you cannot (and probably do not want to) iterator over *all* of its entities. Instead,
   * algorithms typically have to iterate over all entities with a particular codimension, e.g. over all
   * grid cells. The functions listed at the top of this page allow you to do just this. Assuming you have
   * a GridView `gv`, you can iterate over its cells and vertices like this:
   *
   * \code
   * // iterate over cells
   * for (const auto& cell : elements(gv))
   * {
   *   std::cout << "Cell " << gv.indexSet().index(cell) << " is centered at "
   *             << cell.geometry().center() << std::endl;
   * }
   * // iterate over vertices
   * for (const auto& vertex : vertices(gv))
   * {
   *   std::cout << "Vertex " << gv.indexSet().index(vertex) << " at "
   *             << vertex.geometry().center() << std::endl;
   * }
   * \endcode
   *
   * \note As explained above, **always** use `const auto&` for the type of the Entity!
   *
   * There are also functions for iterating over facets() and edges() as well as generic entities() functions,
   * which allow you to specify a numeric codimension or dimension.
   *
   * If you are using Dune for parallel computations, you probably know that the GridView offers iterators with
   * different \link PartitionIteratorType PartitionIteratorTypes\endlink. Those are also supported with range-based
   * for loops: By default, the functions above will iterate over all entities (Dune::All_Partition), but they
   * accept an additional parameter for selecting a different set of partitions. This parameter is of type
   * Dune::PartitionSet. You can find pre-instantiated objects for all partitions and allowed combinations in the
   * namespace Dune::Partitions. Using those objects, you can iterate over all interior and border vertices like
   * this:
   *
   * \code
   * // use prebuild PartitionSet
   * for (const auto& vertex : vertices(gv,Dune::Partitions::interiorBorder))
   * {
   *    ...
   * }
   * // construct PartitionSet by combining partitions
   * for (const auto& vertex : vertices(gv,Dune::Partitions::interior + Dune::Partitions::border))
   * {
   *    ...
   * }
   * \endcode
   *
   * <h2>Intersections</h2>
   *
   * If you want to iterate over the \link Intersection intersections \endlink of an Entity, you can
   * use the function intersections() to obtain a range that is suitable for a range-based for loop.
   * Intersections are always defined with respect to a GridView; for further information, see the discussion
   * on locally refined grids.
   *
   * As an example, the following code counts the number of boundary intersections for a given GridView `gv`:
   *
   * \code
   * std::size_t count = 0;
   * for (const auto& e : elements(gv))
   * {
   *   do_stuff();
   *   for (const auto& i : intersections(gv,e))
   *   {
   *     if (e.boundary())
   *       ++count;
   *   }
   * }
   * \endcode
   *
   * <h1>Information for grid implementors</h1>
   *
   * <h2>Custom range implementations</h2>
   *
   * The default implementation of the range generator functions calls the correct begin() and end()
   * methods on the GridView / the Entity and stores the iterators returned by these methods in an
   * IteratorRange object which is then returned by value (as a temporary object). While any overhead
   * associated with this process will normally be negligible compared with the ensuing grid traversal,
   * you can guarantee optimal performance by making sure that your iterators are move-constructible and
   * move-assignable.
   * If, for some reason, you don't want to rely on this default implementation, you only have to provide
   * an overload for the function `entities(const GV&, Dune::Codim<cd>, Dune::PartitionSet<ps>)`. All
   * other functions simply forward to this single function. Apart from that, you will of course have
   * to overload `intersections()` and `descendantElements()` as well - those are entirely separate.
   *
   * <h2>ADL lookup for grids in non-standard namespaces</h2>
   *
   * The range generator functions described on this page are found by means of argument-dependent
   * lookup (ADL). That way, users don't have to explicitly specify the namespace when using those
   * functions.
   *
   * Making ADL work does however require some care from grid implementors who are developing grids
   * which are not placed in the namespace `Dune`. More precisely, the GridView and the Entity classes
   * have to be in that namespace. If you are using the default facade classes, you don't have to worry
   * about this fact (the facade classes are in the correct namespace), but if your implementation
   * does not use those facades, you will have to import the functions on this page into the namespace
   * of your GridView and / or Entity classes to make ADL work:
   *
   * \code
   * namespace MyAweSomeGrid {
   *
   *   using Dune::entities;
   *   using Dune::elements;
   *   using Dune::facets;
   *   using Dune::edges;
   *   using Dune::vertices;
   *   using Dune::descendantElements;
   *   using Dune::intersections;
   *
   *   ...
   *
   * }
   * \endcode
   *
   * Of course, you can also reimplement all functions in your own namespace, but that's probably
   * a bad idea...
   *
   * \{
   */


  // *****************************************************************************************
  // Doxygen documentation
  // *****************************************************************************************
  //
  // In the following, the range generating functions are documented for Doxygen; the actual
  // implementations are further down in this file and hidden from Doxygen.
  // The main reason for this split are the return types of those functions, which either contain
  // long type listings to obtain the iterator type or (in the case of the forwarded functions
  // use the new-style function syntax and calculate the return type using decltype. In both cases,
  // Doxygen generates function signatures that are very confusing to the average user.
  //
  // *****************************************************************************************



  //! \name Common entity ranges
  //! \brief Entity ranges for common entity types. If in doubt, use one of these.
  //! \{


  //! Iterates over all elements / cells (entities with codimension 0) of a GridView.
  /**
   * This functions returns an object representing the range of *elements* or *cells*
   * contained in the GridView gv. The main purpose of this function is to enable iteration
   * over those entities by means of a range-based for loop.
   *
   * Example:
   *
   * \code
   * // iterate over all cells in the LeafGridView
   * auto gv = grid.leafGridView();
   * for (const auto& e : elements(gv))
   * {
   *   std::cout << e.geometry().center() << std::endl;
   * }
   * \endcode
   *
   * \remark This is the default version of the elements() function. It will always iterate over all
   *         elements in the GridView, regardless of their Dune::PartitionType. If you are interested
   *         in cells with specific PartitionType(s), use elements(const GV&,PartitionSet<partitions>)
   *         instead.
   *
   * \sa elements(const GV&,PartitionSet<partitions>)
   *
   * \since      GCC 4.6
   * \relates    GridView
   * \param gv   a GridView object that contains the elements.
   * \returns    an unspecified object that is guaranteed to fulfil the interface
   *             of IteratorRange and that can be iterated over using a range-based
   *             for loop.
   */
  template<typename GV>
  inline IteratorRange<...> elements(const GV& gv);


  //! Iterates over all facets (entities with codimension 1) of a GridView.
  /**
   * This functions returns an object representing the range of *facets*
   * contained in the GridView gv. The main purpose of this function is to enable iteration
   * over those entities by means of a range-based for loop.
   *
   * Example:
   *
   * \code
   * // iterate over all facets in the LeafGridView
   * auto gv = grid.leafGridView();
   * for (const auto& e : facets(gv))
   * {
   *   std::cout << e.geometry().center() << std::endl;
   * }
   * \endcode
   *
   * \remark This is the default version of the facets() function. It will always iterate over all
   *         elements in the GridView, regardless of their Dune::PartitionType. If you are interested
   *         in cells with specific PartitionType(s), use facets(const GV&,PartitionSet<partitions>)
   *         instead.
   *
   * \sa facets(const GV&,PartitionSet<partitions>)
   *
   * \since      GCC 4.6
   * \relates    GridView
   * \param gv   a GridView object that contains the facets.
   * \returns    an unspecified object that is guaranteed to fulfil the interface
   *             of IteratorRange and that can be iterated over using a range-based
   *             for loop.
   */
  template<typename GV>
  inline IteratorRange<...> facets(const GV& gv);


  //! Iterates over all edges (entities with dimension 1) of a GridView.
  /**
   * This functions returns an object representing the range of *edges*
   * contained in the GridView gv. The main purpose of this function is to enable iteration
   * over those entities by means of a range-based for loop.
   *
   * Example:
   *
   * \code
   * // iterate over all edges in the LeafGridView
   * auto gv = grid.leafGridView();
   * for (const auto& e : edges(gv))
   * {
   *   std::cout << e.geometry().center() << std::endl;
   * }
   * \endcode
   *
   * \remark This is the default version of the edges() function. It will always iterate over all
   *         elements in the GridView, regardless of their Dune::PartitionType. If you are interested
   *         in cells with specific PartitionType(s), use edges(const GV&,PartitionSet<partitions>)
   *         instead.
   *
   * \sa edges(const GV&,PartitionSet<partitions>)
   *
   * \since      GCC 4.6
   * \relates    GridView
   * \param gv   a GridView object that contains the edges.
   * \returns    an unspecified object that is guaranteed to fulfil the interface
   *             of IteratorRange and that can be iterated over using a range-based
   *             for loop.
   */
  template<typename GV>
  inline IteratorRange<...> edges(const GV& gv);


  //! Iterates over all vertices (entities with dimension 0) of a GridView.
  /**
   * This functions returns an object representing the range of *vertices*
   * contained in the GridView gv. The main purpose of this function is to enable iteration
   * over those entities by means of a range-based for loop.
   *
   * Example:
   *
   * \code
   * // iterate over all vertices in the LeafGridView
   * auto gv = grid.leafGridView();
   * for (const auto& e : vertices(gv))
   * {
   *   std::cout << e.geometry().center() << std::endl;
   * }
   * \endcode
   *
   * \remark This is the default version of the vertices() function. It will always iterate over all
   *         elements in the GridView, regardless of their Dune::PartitionType. If you are interested
   *         in cells with specific PartitionType(s), use vertices(const GV&,PartitionSet<partitions>)
   *         instead.
   *
   * \sa vertices(const GV&,PartitionSet<partitions>)
   *
   * \since      GCC 4.6
   * \relates    GridView
   * \param gv   a GridView object that contains the vertices.
   * \returns    an unspecified object that is guaranteed to fulfil the interface
   *             of IteratorRange and that can be iterated over using a range-based
   *             for loop.
   */
  template<typename GV>
  inline IteratorRange<...> vertices(const GV& gv);


  //! \}



  //! \name Intersection Range
  //! \brief Iterator range for \link Intersection intersections \endlink.
  //! \{

  //! Iterates over all \link Intersection Intersections \endlink of an Entity with respect to the given GridView.
  /**
   * This functions returns an object representing the range of `Intersection`s of the Entity
   * e with respect to the GridView gv. The main purpose of this function is to enable
   * iteration over those intersections by means of a range-based for loop:
   *
   * \code
   * // iterate over all intersections of an entity with respect to the LeafGridView
   * auto gv = grid.leafGridView();
   * const auto& entity = ...; // get an entity from somewhere
   * for (const auto& i : intersections(gv,entity))
   * {
   *   std::cout << i.geometry().center() << std::endl;
   * }
   * \endcode
   *
   * \since      GCC 4.6
   * \relates    GridView
   * \relates    Entity
   * \param gv   the GridView to use for determining interior intesections.
   * \param e    the Entity whose intersections should be iterated over.
   * \returns    an unspecified object that is guaranteed to fulfil the interface
   *             of IteratorRange and that can be iterated over using a range-based
   *             for loop.
   */
  template<typename GV, typename Entity>
  inline IteratorRange<...> intersections(const GV& gv, const Entity& e);


  //! \}



  //! \name Hierarchic Entity range
  //! \brief Iterator range for hierarchic access to the more-refined entities that result from the subdivision of a given element.
  //! \{


  //! Iterates over all descendant elements of the given element up to a maximum level.
  /**
   * This functions returns an object representing the range of descendat elements of the
   * element (Entity with codimension 0) e. The main purpose of this function is to enable
   * iteration over those descendants by means of a range-based for loop:
   *
   * \code
   * // iterate over all descendants of an entity
   * const auto& entity = ...; // get an entity from somewhere
   * for (const auto& e : descendantElements(entity,grid.maxLevel()))
   * {
   *   std::cout << e.geometry().center() << std::endl;
   * }
   * \endcode
   *
   * \note This function only works for elements (entities with codimension 0). Attempting to
   *       call this function with an entity of higher codimension will result in a compile
   *       time error.
   *
   * \since      GCC 4.6
   * \relates         Entity
   * \param e         the Entity whose descendants should be iterated over.
   * \param maxLevel  the maximum grid level for which to return descendants. Elements with
   *                  `level > maxLevel` will be omitted from the range.
   * \returns         an unspecified object that is guaranteed to fulfil the interface
   *                  of IteratorRange and that can be iterated over using a range-based
   *                  for loop.
   */
  template<typename Entity>
  inline IteratorRange<...> descendantElements(const Entity& e, int maxLevel);
  // Entity<int dim, class GridImp, template<int,int,class> class EntityImp>

  //! \}



  //! \name Entity ranges with (co)dimension template argument
  //! \brief Entity ranges which allow specifying the codimension / dimension as a numeric template parameter.
  //! \{


  //! Iterates over all entities of a GridView with the given codimension.
  /**
   * This functions returns an object representing the range of entities of codimension
   * cd contained in the GridView gv. The main purpose of this function is to enable iteration
   * over those entities by means of a range-based for loop:
   *
   * \code
   * // iterate over all cells in the LeafGridView
   * auto gv = grid.leafGridView();
   * for (const auto& e : entities(gv,Dune::Codim<0>()))
   * {
   *   std::cout << e.geometry().center() << std::endl;
   * }
   * \endcode
   *
   * \remark This function allows you to write loops that are parameterized on the codimension of
   *         the entities. While this allows for extra flexibility (for e.g. some codimension-agnostic
   *         algorithms), it reduces the code readibility. If you don't need this flexibility, consider
   *         using elements(), facets(), edges() or vertices() instead.
   *
   * \remark This is the default version of the entities() function. It will always iterate over all
   *         entities in the GridView, regardless of their Dune::PartitionType. If you are interested
   *         in entities with specific PartitionType(s), use
   *         entities(const GV&,Codim<codim>,PartitionSet<partitions>) instead.
   *
   * \remark If you have to iterate over entities with a specific *dimension*, consider using
   *         entities(const GV&,Dim<dim>) instead to improve the readability of your code.
   *
   * \sa entities(const GV&,Codim<codim>,PartitionSet<partitions>)
   * \sa entities(const GV&,Dim<dim>)
   *
   * \since      GCC 4.6
   * \relates    GridView
   * \param gv   a GridView object that contains the entities.
   * \param cd   a Codim object that is used to specify the codimension of the entities by means
   *             of its template parameter.
   * \returns    an unspecified object that is guaranteed to fulfil the interface
   *             of IteratorRange and that can be iterated over using a range-based
   *             for loop.
   */
  template<typename GV, int codim>
  inline IteratorRange<...> entities(const GV& gv, Codim<codim> cd);


  //! Iterates over all entities of a GridView with the given dimension.
  /**
   * This functions returns an object representing the range of entities of dimension
   * d contained in the GridView gv. The main purpose of this function is to enable iteration
   * over those entities by means of a range-based for loop.
   *
   * Example:
   *
   * \code
   * // iterate over all edges in the LeafGridView
   * auto gv = grid.leafGridView();
   * for (const auto& e : entities(gv,Dune::Dim<1>()))
   * {
   *   std::cout << e.geometry().center() << std::endl;
   * }
   * \endcode

   * \remark This function allows you to write loops that are parameterized on the codimension of
   *         the entities. While this allows for extra flexibility (for e.g. some codimension-agnostic
   *         algorithms), it reduces the code readibility. If you don't need this flexibility, consider
   *         using elements(), facets(), edges() or vertices() instead.
   *
   * \remark This is the default version of the entities() function. It will always iterate over all
   *         entities in the GridView, regardless of their Dune::PartitionType. If you are interested
   *         in entities with specific PartitionType(s), use
   *         entities(const GV&,Dim<dim>,PartitionSet<partitions>) instead.
   *
   * \remark If you have to iterate over entities with a specific *codimension*, consider using
   *         entities(const GV&,Codim<codim>) instead to improve the readability of your code.
   *
   * \sa entities(const GV&,Dim<dim>,PartitionSet<partitions>)
   * \sa entities(const GV&,Codim<codim>)
   *
   * \since      GCC 4.6
   * \relates    GridView
   * \param gv   a GridView object that contains the entities.
   * \param d    a Dim object that is used to specify the dimension of the entities by means
   *             of its template parameter.
   * \returns    an unspecified object that is guaranteed to fulfil the interface
   *             of IteratorRange and that can be iterated over using a range-based
   *             for loop.
   */
  template<typename GV, int dim>
  inline IteratorRange<...> entities(const GV& gv, Dim<dim> d);

  //! \}



  //! \name Common entity ranges for non-standard parallel partitions
  //! \brief The following Entity ranges make it possible to specify a PartitionSet which is sometimes needed in parallel code.
  //! \{


  //! Iterates over all elements / cells (entities with codimension 0) of a GridView that belong to the given PartitionSet.
  /**
   * This functions returns an object representing the range of *elements* or *cells* contained
   * in the GridView gv which belong to the PartitionSet ps. The main purpose of this function
   * is to enable iteration over those entities by means of a range-based for loop.
   *
   * Example:
   *
   * \code
   * // iterate over all ghost cells in the LeafGridView
   * auto gv = grid.leafGridView();
   * for (const auto& e : elements(gv,Dune::Partitions::ghost))
   * {
   *   std::cout << e.geometry().center() << std::endl;
   * }
   * \endcode
   *
   * \sa elements(const GV&)
   *
   * \since      GCC 4.6
   * \relates    GridView
   * \param gv   a GridView object that contains the elements.
   * \param ps   a PartitionSet object that is used to specify the set of Dune::PartitionType to which
   *             the elements must belong.
   * \returns    an unspecified object that is guaranteed to fulfil the interface
   *             of IteratorRange and that can be iterated over using a range-based
   *             for loop.
   */
  template<typename GV, unsigned int partitions>
  inline IteratorRange<...> elements(const GV& gv, PartitionSet<partitions> ps);


  //! Iterates over all facets (entities with codimension 1) of a GridView that belong to the given PartitionSet.
  /**
   * This functions returns an object representing the range of *facets* contained
   * in the GridView gv which belong to the PartitionSet ps. The main purpose of this function
   * is to enable iteration over those entities by means of a range-based for loop.
   *
   * Example:
   *
   * \code
   * // iterate over all interior and border facets in the LeafGridView
   * auto gv = grid.leafGridView();
   * for (const auto& e : facets(gv,Dune::Partitions::interiorBorder))
   * {
   *   std::cout << e.geometry().center() << std::endl;
   * }
   * \endcode
   *
   * \sa facets(const GV&)
   *
   * \since      GCC 4.6
   * \relates    GridView
   * \param gv   a GridView object that contains the facets.
   * \param ps   a PartitionSet object that is used to specify the set of Dune::PartitionType to which
   *             the facets must belong.
   * \returns    an unspecified object that is guaranteed to fulfil the interface
   *             of IteratorRange and that can be iterated over using a range-based
   *             for loop.
   */
  /**
   * \relates GridView
   */
  template<typename GV, unsigned int partitions>
  inline IteratorRange<...> facets(const GV& gv, PartitionSet<partitions> ps);


  //! Iterates over all edges (entities with dimension 1) of a GridView that belong to the given PartitionSet.
  /**
   * This functions returns an object representing the range of *edges* contained
   * in the GridView gv which belong to the PartitionSet ps. The main purpose of this function
   * is to enable iteration over those entities by means of a range-based for loop.
   *
   * Example:
   *
   * \code
   * // iterate over all interior edges in the LeafGridView
   * auto gv = grid.leafGridView();
   * for (const auto& e : edges(gv,Dune::Partitions::interior))
   * {
   *   std::cout << e.geometry().center() << std::endl;
   * }
   * \endcode
   *
   * \sa edges(const GV&)
   *
   * \since      GCC 4.6
   * \relates    GridView
   * \param gv   a GridView object that contains the edges.
   * \param ps   a PartitionSet object that is used to specify the set of Dune::PartitionType to which
   *             the edges must belong.
   * \returns    an unspecified object that is guaranteed to fulfil the interface
   *             of IteratorRange and that can be iterated over using a range-based
   *             for loop.
   */
  template<typename GV, unsigned int partitions>
  inline IteratorRange<...> edges(const GV& gv, PartitionSet<partitions> ps);


  //! Iterates over all vertices (entities with dimension 0) of a GridView that belong to the given PartitionSet.
  /**
   * This functions returns an object representing the range of *vertices* contained
   * in the GridView gv which belong to the PartitionSet ps. The main purpose of this function
   * is to enable iteration over those entities by means of a range-based for loop.
   *
   * Example:
   *
   * \code
   * // iterate over all interior vertices in the LeafGridView
   * auto gv = grid.leafGridView();
   * for (const auto& e : vertices(gv,Dune::Partitions::interior))
   * {
   *   std::cout << e.geometry().center() << std::endl;
   * }
   * \endcode
   *
   * \sa vertices(const GV&)
   *
   * \since      GCC 4.6
   * \relates    GridView
   * \param gv   a GridView object that contains the vertices.
   * \param ps   a PartitionSet object that is used to specify the set of Dune::PartitionType to which
   *             the vertices must belong.
   * \returns    an unspecified object that is guaranteed to fulfil the interface
   *             of IteratorRange and that can be iterated over using a range-based
   *             for loop.
   */
  template<typename GV, unsigned int partitions>
  inline IteratorRange<...> vertices(const GV& gv, PartitionSet<partitions> ps);

  //! \}



  //! \name Generic entity ranges for non-standard parallel partitions
  //! \brief These Entity ranges allow for the maximum flexibility; they are parameterized on both the co(cimension) and the parallel PartitionSet.
  //! \{


  //! Iterates over all entities of a GridView with the given codimension that belong to the given PartitionSet.
  /**
   * This functions returns an object representing the range of entities of codimension cd contained
   * in the GridView gv which belong to the PartitionSet ps. The main purpose of this function is to
   * enable iteration over those entities by means of a range-based for loop:
   *
   * \code
   * // iterate over all interior and border cells in the LeafGridView
   * auto gv = grid.leafGridView();
   * for (const auto& e : entities(gv,Dune::Codim<0>(),Dune::Partitions::interiorBorder))
   * {
   *   std::cout << e.geometry().center() << std::endl;
   * }
   * \endcode
   *
   * \remark This function allows you to write loops that are parameterized on the codimension of
   *         the entities. While this allows for extra flexibility (for e.g. some codimension-agnostic
   *         algorithms), it reduces the code readibility. If you don't need this flexibility, consider
   *         using elements(), facets(), edges() or vertices() instead.
   *
   * \remark If you have to iterate over entities with a specific *dimension*, consider using
   *         entities(const GV&,Dim<dim>,PartitionSet<partitions>) instead to improve the readability
   *         of your code.
   *
   * \sa entities(const GV&,Codim<codim>)
   * \sa entities(const GV&,Dim<dim>,PartitionSet<partitions>)
   *
   * \since      GCC 4.6
   * \relates    GridView
   * \param gv   a GridView object that contains the entities.
   * \param cd   a Codim object that is used to specify the codimension of the entities by means
   *             of its template parameter.
   * \param ps   a PartitionSet object that is used to specify the set of Dune::PartitionType to which
   *             the entities must belong.
   * \returns    an unspecified object that is guaranteed to fulfil the interface
   *             of IteratorRange and that can be iterated over using a range-based
   *             for loop.
   */
  template<typename GV, int codim, unsigned int partitions>
  inline IteratorRange<...> entities(const GV& gv gv, Codim<codim> cd, PartitionSet<partitions> ps);


  //! Iterates over all entities of a GridView with the given dimension that belong to the given PartitionSet.
  /**
   * This functions returns an object representing the range of entities of dimension d contained
   * in the GridView gv which belong to the PartitionSet ps. The main purpose of this function is to
   * enable iteration over those entities by means of a range-based for loop:
   *
   * \code
   * // iterate over all interior and border edges in the LeafGridView
   * auto gv = grid.leafGridView();
   * for (const auto& e : entities(gv,Dune::Dim<1>(),Dune::Partitions::interiorBorder))
   * {
   *   std::cout << e.geometry().center() << std::endl;
   * }
   * \endcode
   *
   * \remark This function allows you to write loops that are parameterized on the dimension of
   *         the entities. While this allows for extra flexibility (for e.g. some codimension-agnostic
   *         algorithms), it reduces the code readibility. If you don't need this flexibility, consider
   *         using elements(), facets(), edges() or vertices() instead.
   *
   * \remark If you have to iterate over entities with a specific *codimension*, consider using
   *         entities(const GV&,Codim<codim>,PartitionSet<partitions>) instead to improve the readability
   *         of your code.
   *
   * \sa entities(const GV&,Dim<dim>)
   * \sa entities(const GV&,Codim<codim>,PartitionSet<partitions>)
   *
   * \since      GCC 4.6
   * \relates    GridView
   * \param gv   a GridView object that contains the entities.
   * \param d    a Dim object that is used to specify the dimension of the entities by means
   *             of its template parameter.
   * \param ps   a PartitionSet object that is used to specify the set of Dune::PartitionType to which
   *             the entities must belong.
   * \returns    an unspecified object that is guaranteed to fulfil the interface
   *             of IteratorRange and that can be iterated over using a range-based
   *             for loop.
   */
  template<typename GV, int dim, unsigned int partitions>
  inline IteratorRange<...> entities(const GV& gv, Dim<dim> d, PartitionSet<partitions> ps);


  //! \}


#else // DOXYGEN

  // ******************************************************************************************
  // Implementations
  // ******************************************************************************************


  /**
   * Master entity range implementation - all other functions that return an entity range eventually
   * end up calling this function. The return type of this function is forwarded by those other functions
   * with the help of decltype.
   *
   * It is thus possible for a grid to use a different type of iterator range object by overloading
   * or partially specializing this single function. The specialization has to be placed either in the
   * Dune namespace or in the namespace of the GridView object.
   */
  template<typename GV, int codim, unsigned int partitions>
  inline auto entities(const GV& gv, Codim<codim>, PartitionSet<partitions>)
    -> IteratorRange<decltype(gv.template begin<codim,derive_partition_iterator_type<partitions>::value>())>
  {
    static_assert(0 <= codim && codim <= GV::dimension, "invalid codimension for given GridView");
    const PartitionIteratorType pit = derive_partition_iterator_type<partitions>::value;
    typedef IteratorRange<decltype(gv.template begin<codim,pit>())> return_type;
    return return_type(gv.template begin<codim,pit>(),gv.template end<codim,pit>());
  }

  /**
   * Entity range implementation without PartitionSet parameter. The default implementation obtains the
   * standard iterators by calling begin() and end() without specifying a partition type. This makes it
   * possible to have user-defined GridView-like objects with a different default partition.
   *
   * All other functions without PartitionSet parameter forward to this function.
   */
  template<typename GV, int codim>
<<<<<<< HEAD
  inline IteratorRange<
    typename GV::template Codim<codim>::Iterator
    >
  entities(const GV& gv, Codim<codim>)
  {
    static_assert(0 <= codim && codim <= GV::dimension, "invalid codimension for given GridView");
    typedef IteratorRange<
      typename GV::template Codim<codim>::Iterator
      > return_type;
=======
  inline auto entities(const GV& gv, Codim<codim>)
    -> IteratorRange<decltype(gv.template begin<codim>())>
  {
    static_assert(0 <= codim && codim <= GV::dimension, "invalid codimension for given GridView");
    typedef IteratorRange<decltype(gv.template begin<codim>())> return_type;
>>>>>>> 476be7d4
    return return_type(gv.template begin<codim>(),gv.template end<codim>());
  }

  /**
   * Hierarchic entity range implementation.
   */
  template<typename Entity>
  inline IteratorRange<typename Entity::HierarchicIterator> descendantElements(const Entity& e, int maxLevel)
  {
    typedef IteratorRange<typename Entity::HierarchicIterator> return_type;
    return return_type(e.hbegin(maxLevel),e.hend(maxLevel));
  }

  /**
   * Intersection range implementation.
   */
  template<typename GV, typename Entity>
  inline auto intersections(const GV& gv, const Entity& e)
    -> IteratorRange<decltype(gv.ibegin(e))>
  {
    return IteratorRange<decltype(gv.ibegin(e))>(gv.ibegin(e),gv.iend(e));
  }


  /**
   * Remaining implementations - these are mostly copy and paste and making sure to forward to the
   * correct function.
   */

  template<typename GV, int dim, unsigned int partitions>
  inline auto entities(const GV& gv, Dim<dim>, PartitionSet<partitions>)
    -> decltype(entities(gv,Codim<GV::dimension - dim>(),PartitionSet<partitions>()))
  {
    static_assert(0 <= dim && dim <= GV::dimension, "invalid dimension for given GridView");
    return entities(gv,Codim<GV::dimension - dim>(),PartitionSet<partitions>());
  }

  template<typename GV, int dim>
  inline auto entities(const GV& gv, Dim<dim>)
    -> decltype(entities(gv,Codim<GV::dimension - dim>()))
  {
    static_assert(0 <= dim && dim <= GV::dimension, "invalid dimension for given GridView");
    return entities(gv,Codim<GV::dimension - dim>());
  }

  template<typename GV, unsigned int partitions>
  inline auto elements(const GV& gv, PartitionSet<partitions>)
    -> decltype(entities(gv,Codim<0>(),PartitionSet<partitions>()))
  {
    return entities(gv,Codim<0>(),PartitionSet<partitions>());
  }

  template<typename GV>
  inline auto elements(const GV& gv)
    -> decltype(entities(gv,Codim<0>()))
  {
    return entities(gv,Codim<0>());
  }

  template<typename GV, unsigned int partitions>
  inline auto facets(const GV& gv, PartitionSet<partitions>)
    -> decltype(entities(gv,Codim<1>(),PartitionSet<partitions>()))
  {
    return entities(gv,Codim<1>(),PartitionSet<partitions>());
  }

  template<typename GV>
  inline auto facets(const GV& gv)
    -> decltype(entities(gv,Codim<1>()))
  {
    return entities(gv,Codim<1>());
  }

  template<typename GV, unsigned int partitions>
  inline auto edges(const GV& gv, PartitionSet<partitions>)
    -> decltype(entities(gv,Dim<1>(),PartitionSet<partitions>()))
  {
    return entities(gv,Dim<1>(),PartitionSet<partitions>());
  }

  template<typename GV>
  inline auto edges(const GV& gv)
    -> decltype(entities(gv,Dim<1>()))
  {
    return entities(gv,Dim<1>());
  }

  template<typename GV, unsigned int partitions>
  inline auto vertices(const GV& gv, PartitionSet<partitions>)
    -> decltype(entities(gv,Dim<0>(),PartitionSet<partitions>()))
  {
    return entities(gv,Dim<0>(),PartitionSet<partitions>());
  }

  template<typename GV>
  inline auto vertices(const GV& gv)
    -> decltype(entities(gv,Dim<0>()))
  {
    return entities(gv,Dim<0>());
  }

#endif // DOXYGEN

  /**
   * \} // GIIteration
   */

} // namespace Dune

#endif // DUNE_GRID_COMMON_RANGEGENERATORS_HH<|MERGE_RESOLUTION|>--- conflicted
+++ resolved
@@ -792,23 +792,11 @@
    * All other functions without PartitionSet parameter forward to this function.
    */
   template<typename GV, int codim>
-<<<<<<< HEAD
-  inline IteratorRange<
-    typename GV::template Codim<codim>::Iterator
-    >
-  entities(const GV& gv, Codim<codim>)
-  {
-    static_assert(0 <= codim && codim <= GV::dimension, "invalid codimension for given GridView");
-    typedef IteratorRange<
-      typename GV::template Codim<codim>::Iterator
-      > return_type;
-=======
   inline auto entities(const GV& gv, Codim<codim>)
     -> IteratorRange<decltype(gv.template begin<codim>())>
   {
     static_assert(0 <= codim && codim <= GV::dimension, "invalid codimension for given GridView");
     typedef IteratorRange<decltype(gv.template begin<codim>())> return_type;
->>>>>>> 476be7d4
     return return_type(gv.template begin<codim>(),gv.template end<codim>());
   }
 
