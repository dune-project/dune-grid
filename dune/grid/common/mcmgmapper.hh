// -*- tab-width: 4; indent-tabs-mode: nil; c-basic-offset: 2 -*-
// vi: set et ts=4 sw=2 sts=2:

#ifndef DUNE_GRID_COMMON_MCMGMAPPER_HH
#define DUNE_GRID_COMMON_MCMGMAPPER_HH

#include <iostream>
#include <map>

#include <dune/geometry/referenceelements.hh>
#include <dune/geometry/type.hh>
#include <dune/geometry/typeindex.hh>

#include "mapper.hh"

/**
 * @file
 * @brief  Mapper for multiple codim and multiple geometry types
 * @author Peter Bastian
 */

namespace Dune
{
  /**
   * @addtogroup Mapper
   *
   * @{
   */

  //////////////////////////////////////////////////////////////////////
  //
  //  Common Layout templates
  //

  //! Layout template for elements
  /**
   * This layout template is for use in the
   * MultipleCodimMultipleGeomTypeMapper.  It selects only elements (entities
   * with dim=dimgrid).
   *
   * \tparam dimgrid The dimension of the grid.
   */
  template<int dimgrid> struct MCMGElementLayout {
    //! test whether entities of the given geometry type should be included in
    //! the map
    bool contains (Dune::GeometryType gt) { return gt.dim()==dimgrid; }
  };

  //! Layout template for vertices
  /**
   * This layout template is for use in the
   * MultipleCodimMultipleGeomTypeMapper.  It selects only vertices (entities
   * with dim=0).
   *
   * \tparam dimgrid The dimension of the grid.
   */
  template<int dim> struct MCMGVertexLayout {
    //! test whether entities of the given geometry type should be included in
    //! the map
    bool contains (Dune::GeometryType gt) { return gt.dim()==0; }
  };

  //////////////////////////////////////////////////////////////////////
  //
  //  MultipleCodimMultipleGeomTypeMapper
  //

  /** @brief Implementation class for a multiple codim and multiple geometry type mapper.
   *
   * In this implementation of a mapper the entity set used as domain for the map consists
   * of the entities of a subset of codimensions in the given index set. The index
   * set may contain entities of several geometry types. This
   * version is usually not used directly but is used to implement versions for leafwise and levelwise
   * entity sets.
   *
   * \tparam GV     A Dune GridView type.
   * \tparam Layout A helper class template with a method contains(), that
   *                returns true for all geometry types that are in the domain
   *                of the map.  The class should be of the following shape
     \code
     template<int dimgrid>
     struct LayoutClass {
     bool contains (Dune::GeometryType gt) const {
        // Return true if gt is in the domain of the map
     }
     };
     \endcode
   *                The MultipleCodimMultipleGeomTypeMapper will always
   *                substitute the dimension of the grid for the template
   *                parameter dimgrid.
   *
   * If you don't want to use the default constructor of the LayoutClass you
   * can construct it yourself and hand it to the respective constructor (with
   * dimgrid=GV::%dimension).  In this case the layout class should be copy
   * constructible.
   *
   * There are two predefined Layout class templates for the common cases that
   * only elements or only vertices should be mapped: MCMGElementLayout and
   * MCMGVertexLayout.
   */
  template <typename GV, template<int> class Layout>
  class MultipleCodimMultipleGeomTypeMapper :
    public Mapper<typename GV::Grid,MultipleCodimMultipleGeomTypeMapper<GV,Layout>, typename GV::IndexSet::IndexType >
  {
  public:

    /** \brief Number type used for indices */
    typedef typename GV::IndexSet::IndexType Index;

    /** @brief Construct mapper from grid and one of its index sets.
     *
     * Use this constructor to provide a custom layout object e.g. not
     * using the default constructor.
     *
     * \param gridView_ A Dune GridView object.
     * \param layout A layout object.
     */
    MultipleCodimMultipleGeomTypeMapper (const GV& gridView_, const Layout<GV::dimension> layout)
      : gridView(gridView_),
        is(gridView.indexSet()),
        offset(GlobalGeometryTypeIndex::size(GV::dimension)),
        layout(layout)
    {
      update();
    }

    /** @brief Construct mapper from grid and one of its index sets.
     *
     * \param gridView_ A Dune GridView object.
     */
    MultipleCodimMultipleGeomTypeMapper (const GV& gridView_)
      : gridView(gridView_),
        is(gridView.indexSet()),
        offset(GlobalGeometryTypeIndex::size(GV::dimension))
    {
      update();
    }

    /*!
     * \brief Map entity to array index.
     *
     * \tparam EntityType
     * \param e Reference to codim \a EntityType entity.
     * \return An index in the range 0 ... Max number of entities in set - 1.
     */
    template<class EntityType>
    Index index (const EntityType& e) const
    {
      const GeometryType gt = e.type();
      assert(layout.contains(gt));
      return is.index(e) + offset[GlobalGeometryTypeIndex::index(gt)];
    }

    /** @brief Map subentity of codim 0 entity to array index.

       \param e Reference to codim 0 entity.
       \param i Number of subentity of e
       \param codim Codimension of the subentity
       \return An index in the range 0 ... Max number of entities in set - 1.
     */
<<<<<<< HEAD
    Index DUNE_DEPRECATED_MSG("Will be removed after dune-grid-2.4.  Use method 'subIndex' instead!") map (const typename GV::template Codim<0>::Entity& e, int i, unsigned int codim) const
    {
      GeometryType gt=ReferenceElements<double,GV::dimension>::general(e.type()).type(i,codim);
      assert(layout.contains(gt));
      return is.subIndex(e, i, codim) + offset[GlobalGeometryTypeIndex::index(gt)];
    }

    /** @brief Map subentity of codim 0 entity to array index.

       \param e Reference to codim 0 entity.
       \param i Number of subentity of e
       \param codim Codimension of the subentity
       \return An index in the range 0 ... Max number of entities in set - 1.
     */
=======
>>>>>>> 476be7d4
    Index subIndex (const typename GV::template Codim<0>::Entity& e, int i, unsigned int codim) const
    {
      GeometryType gt=ReferenceElements<double,GV::dimension>::general(e.type()).type(i,codim);
      assert(layout.contains(gt));
      return is.subIndex(e, i, codim) + offset[GlobalGeometryTypeIndex::index(gt)];
    }

    /** @brief Return total number of entities in the entity set managed by the mapper.

       This number can be used to allocate a vector of data elements associated with the
       entities of the set. In the parallel case this number is per process (i.e. it
       may be different in different processes).

       \return Size of the entity set.
     */
    int size () const
    {
      return n;
    }

    /** @brief Returns true if the entity is contained in the index set

       \param e Reference to entity
       \param result integer reference where corresponding index is  stored if true
       \return true if entity is in entity set of the mapper
     */
    template<class EntityType>
    bool contains (const EntityType& e, Index& result) const
    {
      if(!is.contains(e) || !layout.contains(e.type()))
      {
        result = 0;
        return false;
      }
      result = map(e);
      return true;
    }

    /** @brief Returns true if the entity is contained in the index set

       \param e Reference to codim 0 entity
       \param i subentity number
       \param cc subentity codim
       \param result integer reference where corresponding index is  stored if true
       \return true if entity is in entity set of the mapper
     */
    bool contains (const typename GV::template Codim<0>::Entity& e, int i, int cc, Index& result) const
    {
      GeometryType gt=ReferenceElements<double,GV::dimension>::general(e.type()).type(i,cc);
      if (not layout.contains(gt))
        return false;
      result = is.subIndex(e, i, cc) + offset[GlobalGeometryTypeIndex::index(gt)];
      return true;
    }

    /** @brief Recalculates map after mesh adaptation
     */
    void update ()
    {
      n = 0;

      for (unsigned int codim = 0; codim <= GV::dimension; ++codim)
      {
        // walk over all geometry types in the codimension
        typedef typename GV::IndexSet::Types GTV;
        GTV gtv = is.types(codim);
        for (typename GTV::const_iterator it = gtv.begin(); it != gtv.end(); ++it)
        {
          // if the geometry type is contained in the layout, increment offset
          if (layout.contains(*it))
          {
            offset[GlobalGeometryTypeIndex::index(*it)] = n;
            n += is.size(*it);
          }
        }
      }
    }

  private:
    // number of data elements required
    unsigned int n;
    // GridView is needed to keep the IndexSet valid
    const GV gridView;
    const typename GV::IndexSet& is;
    // provide an array for the offsets
    std::vector<int> offset;
    mutable Layout<GV::dimension> layout;     // get layout object
  };

  //////////////////////////////////////////////////////////////////////
  //
  //  Leaf and level mapper
  //

  /** @brief Multiple codim and multiple geometry type mapper for leaf entities.

     This mapper uses all leaf entities of a certain codimension as its entity set.

     \tparam G      A %Dune grid type.
     \tparam Layout A helper class template which determines which types of
                 entities are mapped by this mapper.  See
                 MultipleCodimMultipleGeomTypeMapper for how exactly this
                 template should look.
   */
  template <typename G, template<int> class Layout>
  class LeafMultipleCodimMultipleGeomTypeMapper
    : public MultipleCodimMultipleGeomTypeMapper<typename G::LeafGridView,Layout>
  {
    typedef MultipleCodimMultipleGeomTypeMapper<typename G::LeafGridView,
        Layout> Base;
  public:
    /** @brief The constructor
         @param grid A reference to a grid.
     */
    LeafMultipleCodimMultipleGeomTypeMapper (const G& grid)
      : Base(grid.leafGridView())
    {}

    /** @brief The constructor
     *
     * Use this constructor to provide a custom layout object e.g. not
     * using the default constructor.
     *
     * @param grid A reference to a grid.
     * @param layout A layout object
     */
    LeafMultipleCodimMultipleGeomTypeMapper (const G& grid, const Layout<G::dimension> layout)
      : Base(grid.leafGridView(),layout)
    {}

  };

  /** @brief Multiple codim and multiple geometry type mapper for entities of one level.


     This mapper uses all entities of a certain codimension on a given level as its entity set.

     \tparam G      A %Dune grid type.
     \tparam Layout A helper class template which determines which types of
                 entities are mapped by this mapper.  See
                 MultipleCodimMultipleGeomTypeMapper for how exactly this
                 template should look.
   */
  template <typename G, template<int> class Layout>
  class LevelMultipleCodimMultipleGeomTypeMapper
    : public MultipleCodimMultipleGeomTypeMapper<typename G::LevelGridView,Layout> {
    typedef MultipleCodimMultipleGeomTypeMapper<typename G::LevelGridView,
        Layout> Base;
  public:
    /** @brief The constructor
         @param grid A reference to a grid.
         @param level A valid level of the grid.
     */
    LevelMultipleCodimMultipleGeomTypeMapper (const G& grid, int level)
      : Base(grid.levelGridView(level))
    {}

    /** @brief The constructor
     *
     * Use this constructor to provide a custom layout object e.g. not
     * using the default constructor.
     *
     * @param grid A reference to a grid.
     * @param level A valid level of the grid.
     * @param layout A layout object
     */
    LevelMultipleCodimMultipleGeomTypeMapper (const G& grid, int level, const Layout<G::dimension> layout)
      : Base(grid.levelGridView(level),layout)
    {}

  };

  /** @} */
}
#endif<|MERGE_RESOLUTION|>--- conflicted
+++ resolved
@@ -158,23 +158,6 @@
        \param codim Codimension of the subentity
        \return An index in the range 0 ... Max number of entities in set - 1.
      */
-<<<<<<< HEAD
-    Index DUNE_DEPRECATED_MSG("Will be removed after dune-grid-2.4.  Use method 'subIndex' instead!") map (const typename GV::template Codim<0>::Entity& e, int i, unsigned int codim) const
-    {
-      GeometryType gt=ReferenceElements<double,GV::dimension>::general(e.type()).type(i,codim);
-      assert(layout.contains(gt));
-      return is.subIndex(e, i, codim) + offset[GlobalGeometryTypeIndex::index(gt)];
-    }
-
-    /** @brief Map subentity of codim 0 entity to array index.
-
-       \param e Reference to codim 0 entity.
-       \param i Number of subentity of e
-       \param codim Codimension of the subentity
-       \return An index in the range 0 ... Max number of entities in set - 1.
-     */
-=======
->>>>>>> 476be7d4
     Index subIndex (const typename GV::template Codim<0>::Entity& e, int i, unsigned int codim) const
     {
       GeometryType gt=ReferenceElements<double,GV::dimension>::general(e.type()).type(i,codim);
