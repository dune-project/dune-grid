// -*- tab-width: 4; indent-tabs-mode: nil; c-basic-offset: 2 -*-
// vi: set et ts=4 sw=2 sts=2:
#ifndef DUNE_GRID_INTERSECTIONITERATOR_HH
#define DUNE_GRID_INTERSECTIONITERATOR_HH

#include <dune/common/iteratorfacades.hh>
#include <dune/common/proxymemberaccess.hh>

#include <dune/grid/common/intersection.hh>

namespace Dune
{

  /** \brief Mesh entities of codimension 0 ("elements") allow to visit all
     intersections with "neighboring" elements and with the domain
     boundary.

     \tparam GridImp Type that is a model of Dune::Grid
     \tparam IntersectionIteratorImp Class template that is a model of Dune::IntersectionIterator

     @warning The number of neigbors may be different from the number of
     faces/edges of an element!

     <h2>Overview</h2>

     Intersections are codimension 1 objects. These
     intersections are accessed via an IntersectionIterator. This allows
     the implementation of non-matching grids, as one face can now
     consist of several intersections.
     In a conforming mesh such an intersection corresponds to an entity of
     codimension 1 but in the general non-conforming case there will be no entity
     in the mesh that directly corresponds to the intersection. Thus, the
     IntersectionIterator describes these intersections implicitly.

     <H2>Engine Concept</H2>

     The IntersectionIterator class template wraps an object of type IntersectionIteratorImp
     and forwards all member
     function calls to corresponding members of this class. In that sense IntersectionIterator
     defines the interface and IntersectionIteratorImp supplies the implementation.

     <h2>Intersections, leaf grid and level grid</h2>

     On an entity \b e of codimension zero there are two ways to create
     IntersectionIterators by either using ilevelbegin() / ilevelend() or
     ileafbegin()/ileafend(). In the first case intersections with
     neighboring entities having the same level as \b e are traversed; in
     the second case  ileafbegin()==ileafend() if \b e is not a leaf otherwise
     all intersections with neighboring leaf entities are traversed.

     Consider a situation where two elements \b a and \b b have a common intersection.
     %Element \b b has been refined into an element \b c and \b d, while \b a has not
     been refined.
     In one space dimension this situation is depicted in the figure below.

     \image html  islocalref.png "IntersectionIterator in a locally refined mesh."
     \image latex islocalref.eps "IntersectionIterator in a locally refined mesh." width=\textwidth

     Here the rule is the following: The %LevelIntersectionIterator
     delivers all intersections
     with elements on the same level, the %LeafIntersectionIterator delivers
     the intersections with all leaf elements
     if it has been started on a leaf element.  Both iterators also stop at intersections
     with the grid boundary.
     According to this rule the level intersection iterator started at element \b a
     in the example above delivers an intersection with \b b and the left grid boundary,
     whereas the leaf intersection iterator returns \b c instead of \b b.
     Starting on entity \b c the level intersection iterator returns \b d and the
     intersection with the left boundary of the level 1 grid,
     but the leaf intersection iterator returns both \b d and \b a.
     Finally, starting on \b b the level intersection
     iterator returns \b a and the right boundary, but the leaf intersection iterator is empty since
     \b b is not a leaf entity of the grid. Starting on \b d both the
     level and the leaf intersection iterators will return the element \b c
     together with the right grid boundary.

     @ingroup GIIntersectionIterator
   */
  template< class GridImp, class IntersectionIteratorImp, class IntersectionImp >
  class IntersectionIterator
  {
#if DUNE_GRID_EXPERIMENTAL_GRID_EXTENSIONS
  public:
#else
  protected:
    // give the GridDefaultImplementation class access to the realImp
    friend class GridDefaultImplementation<
        GridImp::dimension, GridImp::dimensionworld,
        typename GridImp::ctype,
        typename GridImp::GridFamily> ;
#endif
    // type of underlying implementation, for internal use only
    typedef IntersectionIteratorImp Implementation;

    //! return reference to the real implementation
    Implementation &impl () { return realIterator; }
    //! return reference to the real implementation
    const Implementation &impl () const { return realIterator; }

  protected:
    Implementation realIterator;

  public:
    /** \brief Type of Intersection this IntersectionIterator points to */
    typedef Dune::Intersection< GridImp, IntersectionImp > Intersection;

    //===========================================================
    /** @name Dereferencing
     */
    //@{
    //===========================================================

    // The behavior when dereferencing the IntersectionIterator facade depends on
    // the way the grid implementation handles returning intersections. The implementation
    // may either return a reference to an intersection stored inside the IntersectionIterator
    // implementation or a temporary Intersection object. This object has to be forwarded through
    // the facade to the user, which requires a little trickery, especially for operator->().
    //
    // In order to avoid confusing users reading the Doxygen documentation, we provide "clean"
    // function signatures to Doxygen and hide the actual implementations.

#ifdef DOXYGEN

    /** \brief Dereferencing operator. */
    Intersection operator*() const;

    /** \brief Pointer operator. */
    const Intersection* operator->() const;

#else // DOXYGEN

    /** \brief Dereferencing operator. */
    typename std::conditional<
      std::is_lvalue_reference<
        decltype(realIterator.dereference())
        >::value,
      const Intersection&,
      Intersection
      >::type
    operator*() const
    {
      return this->realIterator.dereference();
    }

    /** \brief Pointer operator. */
    decltype(handle_proxy_member_access(realIterator.dereference()))
    operator->() const
    {
      return handle_proxy_member_access(realIterator.dereference());
    }

#endif // DOXYGEN

    //@}


    //===========================================================
    /** @name Compare methods
     */
    //@{
    //===========================================================

    /** @brief Checks for equality.
        Only Iterators pointing to the same intersection from the same Entity
        are equal. Pointing to the same intersection from neighbor is
        unequal as inside and outside are permuted.
     */
    bool operator==(const IntersectionIterator& rhs) const
    {
      return rhs.equals(*this);
    }

    /** @brief Checks for inequality.
        Only Iterators pointing to the same intersection from the same Entity
        are equal. Pointing to the same intersection from neighbor is
        unequal as inside and outside are permuted.
     */
    bool operator!=(const IntersectionIterator& rhs) const
    {
      return ! rhs.equals(*this);
    }
    //@}

    /** @brief Preincrement operator. Proceed to next intersection.*/
    IntersectionIterator& operator++()
    {
      this->realIterator.increment();
      return *this;
    }

    /** @brief Postincrement operator. Proceed to next intersection.*/
    IntersectionIterator operator++(int)
    {
      IntersectionIterator copy(*this);
      this->realIterator.increment();
      return copy;
    }

    /** @brief Default constructor. */
    IntersectionIterator()
    {}

    //===========================================================
    /** @name Implementor interface
     */
    //@{
    //===========================================================

    /** @brief forward equality check to realIterator */
    bool equals(const IntersectionIterator& rhs) const
    {
      return this->realIterator.equals(rhs.realIterator);
    }

    /** Copy Constructor from IntersectionIteratorImp */
    IntersectionIterator ( const Implementation &impl )
      : realIterator( impl )
    {}

    /** Copy constructor */
    IntersectionIterator(const IntersectionIterator& i) :
      realIterator(i.realIterator) {}
    //@}
  };

} // namespace Dune

<<<<<<< HEAD
namespace std {

  template<class Iterator>
  struct iterator_traits;

  template< class GridImp, class IntersectionIteratorImp,
            class IntersectionImp >
  struct iterator_traits< Dune::IntersectionIterator< GridImp,
                                                      IntersectionIteratorImp,
                                                      IntersectionImp > >
  {
    typedef ptrdiff_t difference_type;
    typedef const typename Dune::IntersectionIterator
      < GridImp, IntersectionIteratorImp, IntersectionImp >::Intersection
      value_type;
=======

namespace std
{

  template< class GridImp, class IntersectionIteratorImp, class IntersectionImp >
  struct iterator_traits< Dune::IntersectionIterator< GridImp, IntersectionIteratorImp, IntersectionImp > >
  {
    typedef ptrdiff_t difference_type;
    typedef const typename Dune::Intersection< GridImp, IntersectionImp > value_type;
>>>>>>> 476be7d4
    typedef value_type *pointer;
    typedef value_type &reference;
    typedef forward_iterator_tag iterator_category;
  };

} // namespace std

#include "intersection.hh"

#endif // DUNE_GRID_INTERSECTIONITERATOR_HH<|MERGE_RESOLUTION|>--- conflicted
+++ resolved
@@ -225,23 +225,6 @@
 
 } // namespace Dune
 
-<<<<<<< HEAD
-namespace std {
-
-  template<class Iterator>
-  struct iterator_traits;
-
-  template< class GridImp, class IntersectionIteratorImp,
-            class IntersectionImp >
-  struct iterator_traits< Dune::IntersectionIterator< GridImp,
-                                                      IntersectionIteratorImp,
-                                                      IntersectionImp > >
-  {
-    typedef ptrdiff_t difference_type;
-    typedef const typename Dune::IntersectionIterator
-      < GridImp, IntersectionIteratorImp, IntersectionImp >::Intersection
-      value_type;
-=======
 
 namespace std
 {
@@ -251,7 +234,6 @@
   {
     typedef ptrdiff_t difference_type;
     typedef const typename Dune::Intersection< GridImp, IntersectionImp > value_type;
->>>>>>> 476be7d4
     typedef value_type *pointer;
     typedef value_type &reference;
     typedef forward_iterator_tag iterator_category;
