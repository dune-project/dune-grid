--- conflicted
+++ resolved
@@ -151,33 +151,21 @@
 
     //! Tests whether the given PartitionSet is contained in this set.
     template<unsigned int contained_partitions>
-<<<<<<< HEAD
-    static DUNE_CONSTEXPR bool contains(PartitionSet<contained_partitions>)
-=======
     static constexpr bool contains(PartitionSet<contained_partitions>)
->>>>>>> 476be7d4
     {
       return (partitions & contained_partitions) == contained_partitions;
     }
 
     //! Tests whether two PartitionsSet are equal.
     template<unsigned int p2>
-<<<<<<< HEAD
-    DUNE_CONSTEXPR bool operator==(PartitionSet<p2>) const
-=======
     constexpr bool operator==(PartitionSet<p2>) const
->>>>>>> 476be7d4
     {
       return partitions == p2;
     }
 
     //! Tests whether two PartitionsSet are not equal.
     template<unsigned int p2>
-<<<<<<< HEAD
-    DUNE_CONSTEXPR bool operator!=(PartitionSet<p2>) const
-=======
     constexpr bool operator!=(PartitionSet<p2>) const
->>>>>>> 476be7d4
     {
       return partitions != p2;
     }
