--- conflicted
+++ resolved
@@ -188,11 +188,7 @@
           checkentityseed.hh                    \
           checkgeometry.hh                      \
           checkgeometryinfather.hh              \
-<<<<<<< HEAD
 					checkgridfactory.hh										\
-          checkindexset.cc                      \
-=======
->>>>>>> dc28bb1f
           checkindexset.hh                      \
           checkintersectionit.hh                \
           checkintersectionlifetime.hh          \
