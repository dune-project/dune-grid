dune_add_test(SOURCES test-geogrid.cc
              COMPILE_DEFINITIONS COORDFUNCTION=IdenticalCoordFunction<double,2>
                                  CACHECOORDFUNCTION=0
                                  DUNE_GRID_EXAMPLE_GRIDS_PATH=\"${PROJECT_SOURCE_DIR}/doc/grids/\"
                                  GRIDDIM=2
                                  WORLDDIM=2
                                  YASPGRID)

dune_add_test(SOURCES test-identitygrid.cc)

# TODO: WTF? I need to set GRIDDIM to 2 to compile OneDGrid????????
dune_add_test(SOURCES test-oned.cc
              COMPILE_DEFINITIONS GRIDDIM=2 WORLDDIM=2)

dune_add_test(SOURCES test-mcmg-geogrid.cc)

dune_add_test(SOURCES test-yaspgrid.cc
              COMPILE_DEFINITIONS GRIDDIM=2 WORLDDIM=2)

dune_add_test(SOURCES testiteratorranges.cc)

dune_add_test(SOURCES test-hierarchicsearch.cc)


if(ALUGRID_FOUND)
  dune_add_test(SOURCES test-alugrid.cc
                COMPILE_DEFINITIONS DUNE_GRID_CHECK_USE_DEPRECATED_ENTITY_AND_INTERSECTION_INTERFACE)
endif(ALUGRID_FOUND)

if(UG_FOUND)
  dune_add_test(SOURCES test-ug.cc)

  dune_add_test(SOURCES test-parallel-ug.cc)

  dune_add_test(SOURCES test-loadbalancing.cc)
endif(UG_FOUND)

if(ALUGRID_FOUND AND UG_FOUND)
  dune_add_test(SOURCES test-dgfalu-uggrid-combination.cc)
endif(ALUGRID_FOUND AND UG_FOUND)

# The alberta tests are only alibi-ported, until the  grid and world dimension
# are configuretime parameters and we can treat alberta just as any other grid manager
# - buildsystemwise. PLEASE DONT LOOK AT THIS IF YOU WANT TO KNOW HOW TO WRITE TESTS.
if(ALBERTA_FOUND)
  add_executable(test-alberta EXCLUDE_FROM_ALL test-alberta.cc)
  add_dune_alberta_flags(test-alberta WORLDDIM ${GRIDDIM})
  target_compile_definitions(test-alberta PUBLIC DUNE_GRID_EXAMPLE_GRIDS_PATH=\"${PROJECT_SOURCE_DIR}/doc/grids/\")
  dune_add_test(TARGET test-alberta)

  add_executable(test-alberta-1-1 EXCLUDE_FROM_ALL test-alberta.cc)
  add_dune_alberta_flags(test-alberta-1-1 GRIDDIM 1 WORLDDIM 1)
  target_compile_definitions(test-alberta-1-1 PUBLIC DUNE_GRID_EXAMPLE_GRIDS_PATH=\"${PROJECT_SOURCE_DIR}/doc/grids/\")
  dune_add_test(TARGET test-alberta-1-1)

  add_executable(test-alberta-1-1-no-deprecated EXCLUDE_FROM_ALL test-alberta.cc)
  add_dune_alberta_flags(test-alberta-1-1-no-deprecated GRIDDIM 1 WORLDDIM 1)
  target_compile_definitions(test-alberta-1-1-no-deprecated PUBLIC
    DUNE_GRID_EXAMPLE_GRIDS_PATH=\"${PROJECT_SOURCE_DIR}/doc/grids/\"
    DISABLE_DEPRECATED_METHOD_CHECK=1)
  dune_add_test(TARGET test-alberta-1-1-no-deprecated)

  add_executable(test-alberta-1-2 EXCLUDE_FROM_ALL test-alberta.cc)
  add_dune_alberta_flags(test-alberta-1-2 WORLDDIM 2)
  target_compile_definitions(test-alberta-1-2 PUBLIC DUNE_GRID_EXAMPLE_GRIDS_PATH=\"${PROJECT_SOURCE_DIR}/doc/grids/\")
  dune_add_test(TARGET test-alberta-1-2)

  add_executable(test-alberta-2-2 EXCLUDE_FROM_ALL test-alberta.cc)
  add_dune_alberta_flags(test-alberta-2-2 WORLDDIM 2)
  target_compile_definitions(test-alberta-2-2 PUBLIC DUNE_GRID_EXAMPLE_GRIDS_PATH=\"${PROJECT_SOURCE_DIR}/doc/grids/\")
  dune_add_test(TARGET test-alberta-2-2)

  add_executable(test-alberta-1-3 EXCLUDE_FROM_ALL test-alberta.cc)
  add_dune_alberta_flags(test-alberta-1-3 WORLDDIM 3)
  target_compile_definitions(test-alberta-1-3 PUBLIC DUNE_GRID_EXAMPLE_GRIDS_PATH=\"${PROJECT_SOURCE_DIR}/doc/grids/\")
  dune_add_test(TARGET test-alberta-1-3)

  add_executable(test-alberta-2-3 EXCLUDE_FROM_ALL test-alberta.cc)
  add_dune_alberta_flags(test-alberta-2-3 WORLDDIM 3)
  target_compile_definitions(test-alberta-2-3 PUBLIC DUNE_GRID_EXAMPLE_GRIDS_PATH=\"${PROJECT_SOURCE_DIR}/doc/grids/\")
  dune_add_test(TARGET test-alberta-2-3)

  add_executable(test-alberta-3-3 EXCLUDE_FROM_ALL test-alberta.cc)
  add_dune_alberta_flags(test-alberta-3-3 WORLDDIM 3)
  target_compile_definitions(test-alberta-3-3 PUBLIC DUNE_GRID_EXAMPLE_GRIDS_PATH=\"${PROJECT_SOURCE_DIR}/doc/grids/\")
  dune_add_test(TARGET test-alberta-3-3)

  add_executable(test-alberta-generic EXCLUDE_FROM_ALL test-alberta.cc)
  add_dune_alberta_flags(test-alberta-generic USE_GENERIC WORLDDIM 2)
  target_compile_definitions(test-alberta-generic PUBLIC DUNE_GRID_EXAMPLE_GRIDS_PATH=\"${PROJECT_SOURCE_DIR}/doc/grids/\")
  dune_add_test(TARGET test-alberta-generic)
endif(ALBERTA_FOUND)

<<<<<<< HEAD
if(ALUGRID_FOUND)
  add_executable(test-alugrid EXCLUDE_FROM_ALL test-alugrid.cc)
  add_dune_alugrid_flags(test-alugrid)
endif(ALUGRID_FOUND)

if(UG_FOUND)
  add_executable(test-ug EXCLUDE_FROM_ALL test-ug.cc)
  add_dune_ug_flags(test-ug)
  add_executable(test-parallel-ug EXCLUDE_FROM_ALL test-parallel-ug.cc)
  add_dune_ug_flags(test-parallel-ug)
  # test-loadbalancing
  add_executable(test-loadbalancing EXCLUDE_FROM_ALL test-loadbalancing.cc)
  add_dune_ug_flags(test-loadbalancing)
  add_dune_parmetis_flags(test-loadbalancing)
endif(UG_FOUND)

if(ALUGRID_FOUND AND UG_FOUND)
  add_executable(test-dgfalu-uggrid-combination EXCLUDE_FROM_ALL test-dgfalu-uggrid-combination.cc)
  add_dune_ug_flags(test-dgfalu-uggrid-combination)
  add_dune_alugrid_flags(test-dgfalu-uggrid-combination)
endif(ALUGRID_FOUND AND UG_FOUND)

add_executable(testiteratorranges EXCLUDE_FROM_ALL testiteratorranges.cc)
add_dune_mpi_flags(testiteratorranges)

add_executable(test-hierarchicsearch EXCLUDE_FROM_ALL test-hierarchicsearch.cc)
add_dune_mpi_flags(test-hierarchicsearch)


# tell gridcheck to use old entity and intersections interface for unported grids
set_property(TARGET
  ${ALUGRID_PROGRAMS}
  APPEND PROPERTY COMPILE_DEFINITIONS "DUNE_GRID_CHECK_USE_DEPRECATED_ENTITY_AND_INTERSECTION_INTERFACE"
  )


foreach(_exe ${TESTS})
  target_link_libraries(${_exe} "dunegrid" ${DUNE_LIBS})
  add_test(${_exe} ${_exe})
endforeach(_exe ${TESTS})

# We do not want want to build the tests during make all,
# but just build them on demand
add_directory_test_target(_test_target)
add_dependencies(${_test_target} ${TESTS})

# define HAVE_DUNE_GRID for the dgfparser
set_property(TARGET ${TESTS} APPEND PROPERTY
  COMPILE_DEFINITIONS HAVE_DUNE_GRID=1)

set(SOURCES
  basicunitcube.hh
  check-albertareader.hh
  checkadaptation.hh
  checkcommunicate.hh
  checkentitylifetime.hh
  checkentityseed.hh
  checkgeometry.hh
  checkgeometryinfather.hh
  checkindexset.hh
  checkintersectionit.hh
  checkintersectionlifetime.hh
  checkiterators.hh
  checkjacobians.hh
  checkpartition.hh
  checktwists.hh
  functions.hh
  gridcheck.hh
  staticcheck.hh)

# install the tests as we want to support testing 3rdparty grids with installed dune-grid
install(FILES ${SOURCES} DESTINATION ${CMAKE_INSTALL_INCLUDEDIR}/dune/grid/test)
=======
# install the test tools as we want to support testing 3rdparty grids with installed dune-grid
install(FILES basicunitcube.hh
              check-albertareader.hh
              checkadaptation.hh
              checkcommunicate.hh
              checkentitylifetime.hh
              checkentityseed.hh
              checkgeometry.hh
              checkgeometryinfather.hh
              checkindexset.hh
              checkintersectionit.hh
              checkintersectionlifetime.hh
              checkiterators.hh
              checkjacobians.hh
              checkpartition.hh
              checktwists.hh
              functions.hh
              gridcheck.hh
              staticcheck.hh
        DESTINATION ${CMAKE_INSTALL_INCLUDEDIR}/dune/grid/test)
>>>>>>> 57b89b70

# clean up additional files during make clean. Unfortunately it is not possible with
# cmake to use search patterns here. Automake wanted to clean the following files:
# *.gcda *.gcno semantic.cache simplex-testgrid*.dgf.* cube-testgrid*.dgf.* dgfparser.log
# add files to the list as they appear.
set_directory_properties(PROPERTIES ADDITIONAL_MAKE_CLEAN_FILES "semantic.cache;dgfparser.log")<|MERGE_RESOLUTION|>--- conflicted
+++ resolved
@@ -91,80 +91,6 @@
   dune_add_test(TARGET test-alberta-generic)
 endif(ALBERTA_FOUND)
 
-<<<<<<< HEAD
-if(ALUGRID_FOUND)
-  add_executable(test-alugrid EXCLUDE_FROM_ALL test-alugrid.cc)
-  add_dune_alugrid_flags(test-alugrid)
-endif(ALUGRID_FOUND)
-
-if(UG_FOUND)
-  add_executable(test-ug EXCLUDE_FROM_ALL test-ug.cc)
-  add_dune_ug_flags(test-ug)
-  add_executable(test-parallel-ug EXCLUDE_FROM_ALL test-parallel-ug.cc)
-  add_dune_ug_flags(test-parallel-ug)
-  # test-loadbalancing
-  add_executable(test-loadbalancing EXCLUDE_FROM_ALL test-loadbalancing.cc)
-  add_dune_ug_flags(test-loadbalancing)
-  add_dune_parmetis_flags(test-loadbalancing)
-endif(UG_FOUND)
-
-if(ALUGRID_FOUND AND UG_FOUND)
-  add_executable(test-dgfalu-uggrid-combination EXCLUDE_FROM_ALL test-dgfalu-uggrid-combination.cc)
-  add_dune_ug_flags(test-dgfalu-uggrid-combination)
-  add_dune_alugrid_flags(test-dgfalu-uggrid-combination)
-endif(ALUGRID_FOUND AND UG_FOUND)
-
-add_executable(testiteratorranges EXCLUDE_FROM_ALL testiteratorranges.cc)
-add_dune_mpi_flags(testiteratorranges)
-
-add_executable(test-hierarchicsearch EXCLUDE_FROM_ALL test-hierarchicsearch.cc)
-add_dune_mpi_flags(test-hierarchicsearch)
-
-
-# tell gridcheck to use old entity and intersections interface for unported grids
-set_property(TARGET
-  ${ALUGRID_PROGRAMS}
-  APPEND PROPERTY COMPILE_DEFINITIONS "DUNE_GRID_CHECK_USE_DEPRECATED_ENTITY_AND_INTERSECTION_INTERFACE"
-  )
-
-
-foreach(_exe ${TESTS})
-  target_link_libraries(${_exe} "dunegrid" ${DUNE_LIBS})
-  add_test(${_exe} ${_exe})
-endforeach(_exe ${TESTS})
-
-# We do not want want to build the tests during make all,
-# but just build them on demand
-add_directory_test_target(_test_target)
-add_dependencies(${_test_target} ${TESTS})
-
-# define HAVE_DUNE_GRID for the dgfparser
-set_property(TARGET ${TESTS} APPEND PROPERTY
-  COMPILE_DEFINITIONS HAVE_DUNE_GRID=1)
-
-set(SOURCES
-  basicunitcube.hh
-  check-albertareader.hh
-  checkadaptation.hh
-  checkcommunicate.hh
-  checkentitylifetime.hh
-  checkentityseed.hh
-  checkgeometry.hh
-  checkgeometryinfather.hh
-  checkindexset.hh
-  checkintersectionit.hh
-  checkintersectionlifetime.hh
-  checkiterators.hh
-  checkjacobians.hh
-  checkpartition.hh
-  checktwists.hh
-  functions.hh
-  gridcheck.hh
-  staticcheck.hh)
-
-# install the tests as we want to support testing 3rdparty grids with installed dune-grid
-install(FILES ${SOURCES} DESTINATION ${CMAKE_INSTALL_INCLUDEDIR}/dune/grid/test)
-=======
 # install the test tools as we want to support testing 3rdparty grids with installed dune-grid
 install(FILES basicunitcube.hh
               check-albertareader.hh
@@ -185,7 +111,6 @@
               gridcheck.hh
               staticcheck.hh
         DESTINATION ${CMAKE_INSTALL_INCLUDEDIR}/dune/grid/test)
->>>>>>> 57b89b70
 
 # clean up additional files during make clean. Unfortunately it is not possible with
 # cmake to use search patterns here. Automake wanted to clean the following files:
