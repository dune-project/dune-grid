// -*- tab-width: 4; indent-tabs-mode: nil; c-basic-offset: 2 -*-
// vi: set et ts=4 sw=2 sts=2:
#ifndef DUNE_GEOGRID_ENTITY_HH
#define DUNE_GEOGRID_ENTITY_HH

#include <dune/common/nullptr.hh>

#include <dune/geometry/referenceelements.hh>

#include <dune/grid/common/grid.hh>
#include <dune/grid/geometrygrid/capabilities.hh>
#include <dune/grid/geometrygrid/cornerstorage.hh>

namespace Dune
{

  namespace GeoGrid
  {

    // Internal Forward Declarations
    // -----------------------------

    /** \class EntityBase
     *  \brief actual implementation of the entity
     *  \ingroup GeoGrid
     *
     *  \tparam  codim  codimension of the entity
     *  \tparam  Grid   GeometryGrid, this entity belongs to
     *  \tparam  fake   \b true, if the host grid does not provide this entity
     *                  (do not specify, the defualt value is already the
     *                  intended use)
     */
    template< int codim, class Grid, bool fake = !(Capabilities::hasHostEntity< Grid, codim >::v) >
    class EntityBase;

    /** \class Entity
     *  \brief DUNE-conform implementation of the entity
     *  \ingroup GeoGrid
     *
     *  This class merely changes the template parameters of the entity to make
     *  DUNE happy. The actual implementation of the entity can be found in
     *  EntityBase.
     *
     *  \tparam  codim  codimension of the entity
     *  \tparam  dim    dimension of the Grid (redundant information)
     *  \tparam  Grid   GeometryGrid, this entity belongs to
     */
    template< int codim, int dim, class Grid >
    class Entity;



    // External Forward Declarations
    // -----------------------------

    template< class Grid >
    class HierarchicIterator;

    template< class Grid, class HostIntersectionIterator >
    class IntersectionIterator;



    // EntityBase (real)
    // -----------------

    /** \copydoc EntityBase
     *
     *  This specialization implements the case, where the host grid provides
     *  the entity for this codimension, i.e., \em fake = \b false.
     *
     *  \nosubgrouping
     */
    template< int codim, class Grid >
    class EntityBase< codim, Grid, false >
    {
      typedef typename remove_const< Grid >::type::Traits Traits;

    public:
      /** \name Attributes
       *  \{ */

      //! codimensioon of the entity
      static const int codimension = codim;
      //! dimension of the grid
      static const int dimension = Traits::dimension;
      //! dimension of the entity
      static const int mydimension = dimension - codimension;
      //! dimension of the world
      static const int dimensionworld = Traits::dimensionworld;

      //! \b true, if the entity is faked, i.e., if there is no corresponding host entity
      static const bool fake = false;

      /** \} */

      /** \name Types Required by DUNE
       *  \{ */

      //! coordinate type of the grid
      typedef typename Traits::ctype ctype;

      //! type of corresponding geometry
      typedef typename Traits::template Codim< codimension >::Geometry Geometry;
      /** \} */

    private:
      typedef typename Traits::HostGrid HostGrid;
      typedef typename Traits::CoordFunction CoordFunction;

    public:
      /** \name Host Types
       *  \{ */

      //! type of corresponding host entity
      typedef typename HostGrid::template Codim< codimension >::Entity HostEntity;
      //! type of corresponding host entity pointer
      typedef typename HostGrid::template Codim< codimension >::EntityPointer HostEntityPointer;

      //! type of corresponding entity seed
      typedef typename Traits::template Codim< codimension >::EntitySeed EntitySeed;

      //! type of host elements, i.e., of host entities of codimension 0
      typedef typename HostGrid::template Codim< 0 >::Entity HostElement;
      /** \} */

      typedef typename Traits::template Codim< codim >::GeometryImpl GeometryImpl;

    private:
      typedef typename HostGrid::template Codim< codimension >::Geometry HostGeometry;

      typedef GeoGrid::CoordVector< mydimension, Grid, fake > CoordVector;

    public:
      /** \name Construction, Initialization and Destruction
       *  \{ */

      /** \brief construct an uninitialized entity
       *
       *  \param[in]  grid  GeometryGrid this entity belongs to
       *
       *  \note The geometry of an uninitialized entity might already be set
       */
      explicit EntityBase ( const Grid &grid )
        : geo_( grid ),
          hostEntity_( nullptr )
      {}

      /** \brief construct an uninitialized entity
       *
       *  \param[in]  geo  already known geometry this entity will have
       *
       *  \note The geometry of an uninitialized entity might already be set
       */
      explicit EntityBase ( const GeometryImpl &geo )
        : geo_( geo ),
          hostEntity_( nullptr )
      {}

      EntityBase ( const EntityBase &other )
        : geo_( other.geo_ ),
          hostEntity_( nullptr )
      {}

      /** \} */

      const EntityBase &operator= ( const EntityBase &other )
      {
        geo_ = other.geo_;
        hostEntity_ = nullptr;
        return *this;
      }

      operator bool () const { return bool( hostEntity_ ); }

    public:
      /** \name Methods Shared by Entities of All Codimensions
       *  \{ */

      /** \brief obtain the name of the corresponding reference element
       *
       *  This type can be used to access the DUNE reference element.
       */
      GeometryType type () const
      {
        return hostEntity().type();
      }

      /** \brief obtain the level of this entity */
      int level () const
      {
        return hostEntity().level();
      }

      /** \brief obtain the partition type of this entity */
      PartitionType partitionType () const
      {
        return hostEntity().partitionType();
      }

      /** obtain the geometry of this entity
       *
       *  Each DUNE entity encapsulates a geometry object, representing the map
       *  from the reference element to world coordinates. Wrapping the geometry
       *  is the main objective of the GeometryGrid.
       *
       *  The GeometryGrid provides geometries of order 1, obtained by
       *  interpolation of its corners \f$y_i\f$. There corners are calculated
       *  from the corners \f$x_i\f$ of the host geometry through the
       *  GeometryGrid's coordinate function \f$c\f$, i.e.,
       *  \f$y_i = c( x_i )\f$.
       *
       *  \returns a const reference to the geometry
       */
      Geometry geometry () const
      {
        if( !geo_ )
        {
          CoordVector coords( hostEntity(), grid().coordFunction() );
          geo_ = GeometryImpl( grid(), type(), coords );
        }
        return Geometry( geo_ );
      }

      /** \brief return EntitySeed of host grid entity */
      EntitySeed seed () const { return EntitySeed( hostEntity().seed() ); }
      /** \} */


      /** \name Methods Supporting the Grid Implementation
       *  \{ */

      const Grid &grid () const { return geo_.grid(); }

      const HostEntity &hostEntity () const
      {
        assert( *this );
        return *hostEntity_;
      }

      /** \brief initiliaze an entity
       *
       *  \param[in]  hostEntity  reference to the host entity
       *
       *  \note The reference must remain valid as long as this entity is in
       *        use.
       */
      void initialize ( const HostEntity &hostEntity ) { hostEntity_ = &hostEntity; }

      /** \brief obtain the entity's index from a host IndexSet
       *
       *  \internal This method is provided by the entity, because its
       *  implementation is different for fake and non-fake entities.
       *
       *  \param[in]  indexSet  host IndexSet to use
       */
      template< class HostIndexSet >
      typename HostIndexSet::IndexType
      index ( const HostIndexSet &indexSet ) const
      {
        return indexSet.template index< codimension >( hostEntity() );
      }

      /** \brief obtain the index of a subentity from a host IndexSet
       *
       *  \internal This method is provided by the entity, because its
       *  implementation is different for fake and non-fake entities.
       *
       *  \param[in]  indexSet  host IndexSet to use
       *  \param[in]  i         number of the subentity
       *  \param[in]  cd        codimension of the subentity
       */
      template< class HostIndexSet >
      typename HostIndexSet::IndexType
      subIndex ( const HostIndexSet &indexSet, int i, unsigned int cd ) const
      {
        return indexSet.subIndex( hostEntity(), i, cd );
      }

      /** \brief check whether the entity is contained in a host index set
       *
       *  \internal This method is provided by the entity, because its
       *  implementation is different for fake and non-fake entities.
       *
       *  \param  indexSet  host IndexSet to use
       */
      template< class HostIndexSet >
      bool isContained ( const HostIndexSet &indexSet ) const
      {
        return indexSet.contains( hostEntity() );
      }

      /** \brief obtain the entity's id from a host IdSet
       *
       *  \internal This method is provided by the entity, because its
       *  implementation is different for fake and non-fake entities.
       *
       *  \param  idSet  host IdSet to use
       */
      template< class HostIdSet >
      typename HostIdSet::IdType id ( const HostIdSet &idSet ) const
      {
        return idSet.template id< codimension >( hostEntity() );
      }
      /** \} */

    private:
      mutable GeometryImpl geo_;
      const HostEntity *hostEntity_;
    };



    // EntityBase (fake)
    // -----------------

    /** \copydoc EntityBase
     *
     *  This specialization implements the case, where the host grid does not
     *  provide the entity for this codimension, i.e., \em fake = \b true.
     *
     *  \nosubgrouping
     */
    template< int codim, class Grid >
    class EntityBase< codim, Grid, true >
    {
      typedef typename remove_const< Grid >::type::Traits Traits;

    public:
      /** \name Attributes
       *  \{ */

      //! codimensioon of the entity
      static const int codimension = codim;
      //! dimension of the grid
      static const int dimension = Traits::dimension;
      //! dimension of the entity
      static const int mydimension = dimension - codimension;
      //! dimension of the world
      static const int dimensionworld = Traits::dimensionworld;

      //! \b true, if the entity is faked, i.e., if there is no corresponding host entity
      static const bool fake = true;
      /** \} */

      /** \name Types Required by DUNE
       *  \{ */

      //! coordinate type of the grid
      typedef typename Traits::ctype ctype;

      //! type of corresponding geometry
      typedef typename Traits::template Codim< codimension >::Geometry Geometry;
      /** \} */

    private:
      typedef typename Traits::HostGrid HostGrid;
      typedef typename Traits::CoordFunction CoordFunction;

    public:
      /** \name Host Types
       *  \{ */

      //! type of corresponding host entity
      typedef typename HostGrid::template Codim< codimension >::Entity HostEntity;
      //! type of corresponding host entity pointer
      typedef typename HostGrid::template Codim< codimension >::EntityPointer HostEntityPointer;

      //! type of corresponding entity seed
      typedef typename Traits::template Codim< codimension >::EntitySeed EntitySeed;

      //! type of host elements, i.e., of host entities of codimension 0
      typedef typename HostGrid::template Codim< 0 >::Entity HostElement;
      /** \} */

      typedef typename Traits::template Codim< codimension >::GeometryImpl GeometryImpl;

    private:
      typedef typename HostGrid::template Codim< 0 >::Geometry HostGeometry;
      typedef typename HostGrid::template Codim< dimension >::EntityPointer HostVertexPointer;

      typedef GeoGrid::CoordVector< mydimension, Grid, fake > CoordVector;

    public:
      /** \name Construction, Initialization and Destruction
       *  \{ */

      /** \brief construct an uninitialized entity
       *
       *  \param[in]  grid       GeometryGrid this entity belongs to
       *  \param[in]  subEntity  number of this entity within the host element
       *
       *  \note The geometry of an uninitialized entity might already be set
       */
      EntityBase ( const Grid &grid, int subEntity )
        : geo_( grid ),
          hostElement_( nullptr ),
          subEntity_( subEntity )
      {}

      /** \brief construct an uninitialized entity
       *
       *  \param[in]  geo        already known geometry this entity will have
       *  \param[in]  subEntity  number of this entity within the host element
       *
       *  \note The geometry of an uninitialized entity might already be set
       */
      EntityBase ( const GeometryImpl &geo, int subEntity )
        : geo_( geo ),
          hostElement_( nullptr ),
          subEntity_( subEntity )
      {}

      EntityBase ( const EntityBase &other )
        : geo_( other.geo_ ),
          hostElement_( nullptr ),
          subEntity_( other.subEntity_ )
      {}

      /** \} */

      const EntityBase &operator= ( const EntityBase &other )
      {
        geo_ = other.geo_;
        hostElement_ = nullptr;
        subEntity_ = other.subEntity_;
        return *this;
      }

      operator bool () const { return bool( hostElement_ ); }

      /** \name Methods Shared by Entities of All Codimensions
       *  \{ */

      /** \brief obtain the name of the corresponding reference element
       *
       *  This type can be used to access the DUNE reference element.
       */
      GeometryType type () const
      {
        const ReferenceElement< void, dimension > &refElement
          = ReferenceElements< void, dimension >::general( hostElement().type() );
        return refElement.type( subEntity_, codimension );
      }

      /** \brief obtain the level of this entity */
      int level () const
      {
        return hostElement().level();
      }

      /** \brief obtain the partition type of this entity */
      PartitionType partitionType () const
      {
        if( !(Capabilities::isParallel< HostGrid >::v) )
          return InteriorEntity;

        const ReferenceElement< void, dimension > &refElement
          = ReferenceElements< void, dimension >::general( hostElement().type() );

        PartitionType type = vertexPartitionType( refElement, 0 );
        if( (type != BorderEntity) && (type != FrontEntity) )
          return type;

        const int numVertices = refElement.size( subEntity_, codimension, dimension );
        for( int i = 1; i < numVertices; ++i )
        {
          PartitionType vtxType = vertexPartitionType( refElement, i );
          if( (vtxType != BorderEntity) && (vtxType != FrontEntity) )
            return vtxType;
          if( type != vtxType )
            return OverlapEntity;
        }
        assert( (type == BorderEntity) || (type == FrontEntity) );
        return type;
      }

      /** obtain the geometry of this entity
       *
       *  Each DUNE entity encapsulates a geometry object, representing the map
       *  from the reference element to world coordinates. Wrapping the geometry
       *  is the main objective of the GeometryGrid.
       *
       *  The GeometryGrid provides geometries of order 1, obtained by
       *  interpolation of its corners \f$y_i\f$. There corners are calculated
       *  from the corners \f$x_i\f$ of the host geometry through the
       *  GeometryGrid's coordinate function \f$c\f$, i.e.,
       *  \f$y_i = c( x_i )\f$.
       *
       *  \returns a const reference to the geometry
       */
      Geometry geometry () const
      {
        if( !geo_ )
        {
          CoordVector coords( hostElement(), subEntity_, grid().coordFunction() );
          geo_ = GeometryImpl( grid(), type(), coords );
        }
        return Geometry( geo_ );
      }

      /** \brief return EntitySeed of host grid entity */
      EntitySeed seed () const { return EntitySeed( hostElement().seed(), subEntity_ ); }
      /** \} */

      /** \name Methods Supporting the Grid Implementation
       *  \{ */

      const Grid &grid () const { return geo_.grid(); }

      const HostEntity &hostEntity () const
      {
        DUNE_THROW( NotImplemented, "HostGrid has no entities of codimension " << codimension << "." );
      }

      const HostElement &hostElement () const
      {
        assert( *this );
        return *hostElement_;
      }

      int subEntity () const { return subEntity_; }

      /** \brief initiliaze an entity
       *
       *  \param[in]  hostElement  reference to the host element
       *
       *  \note The reference must remain valid as long as this entity is in
       *        use.
       */
      void initialize ( const HostElement &hostElement ) { hostElement_ = &hostElement; }

      /** \brief obtain the entity's index from a host IndexSet
       *
       *  \internal This method is provided by the entity, because its
       *  implementation is different for fake and non-fake entities.
       *
       *  \param[in]  indexSet  host IndexSet to use
       */
      template< class HostIndexSet >
      typename HostIndexSet::IndexType index ( const HostIndexSet &indexSet ) const
      {
        return indexSet.subIndex( hostElement(), subEntity_, codimension );
      }

      /** \brief obtain the index of a subentity from a host IndexSet
       *
       *  \internal This method is provided by the entity, because its
       *  implementation is different for fake and non-fake entities.
       *
       *  \param[in]  indexSet  host IndexSet to use
       *  \param[in]  i         number of the subentity
       *  \param[in]  cd        codimension of the subentity
       */
      template< class HostIndexSet >
      typename HostIndexSet::IndexType
      subIndex ( const HostIndexSet &indexSet, int i, unsigned int cd ) const
      {
        const ReferenceElement< void, dimension > &refElement
          = ReferenceElements< void, dimension >::general( hostElement().type() );
        const int j = refElement.subEntity( subEntity_, codimension, i, codimension+cd );
        return indexSet.subIndex( hostElement(), j, codimension+cd );
      }

      /** \brief check whether the entity is contained in a host index set
       *
       *  \internal This method is provided by the entity, because its
       *  implementation is different for fake and non-fake entities.
       *
       *  \param  indexSet  host IndexSet to use
       */
      template< class HostIndexSet >
      bool isContained ( const HostIndexSet &indexSet ) const
      {
        return indexSet.contains( hostElement() );
      }

      /** \brief obtain the entity's id from a host IdSet
       *
       *  \internal This method is provided by the entity, because its
       *  implementation is different for fake and non-fake entities.
       *
       *  \param  idSet  host IdSet to use
       */
      template< class HostIdSet >
      typename HostIdSet::IdType id ( const HostIdSet &idSet ) const
      {
        return idSet.subId( hostElement(), subEntity_, codimension );
      }
      /** \} */

    private:
      PartitionType
      vertexPartitionType ( const ReferenceElement< void, dimension > &refElement, int i ) const
      {
        const int j = refElement.subEntity( subEntity_, codimension, 0, dimension );
        return hostElement().template subEntity< dimension >( j )->partitionType();
      }

      mutable GeometryImpl geo_;
      const HostElement *hostElement_;
      unsigned int subEntity_;
    };



    // Entity
    // ------

    template< int codim, int dim, class Grid >
    class Entity
      : public EntityBase< codim, Grid >
    {
      typedef EntityBase< codim, Grid > Base;

    public:
      typedef typename Base::HostEntity HostEntity;
      typedef typename Base::HostElement HostElement;
      typedef typename Base::GeometryImpl GeometryImpl;

      explicit Entity ( const Grid &grid )
        : Base( grid )
      {}

      explicit Entity ( const GeometryImpl &geo )
        : Base( geo )
      {}

      Entity ( const Grid &grid, int subEntity )
        : Base( grid, subEntity )
      {}

      Entity ( const GeometryImpl &geo, int subEntity )
        : Base( geo, subEntity )
      {}
    };



    // Entity for codimension 0
    // ------------------------

    template< int dim, class Grid >
    class Entity< 0, dim, Grid >
      : public EntityBase< 0, Grid >
    {
      typedef EntityBase< 0, Grid > Base;

      typedef typename remove_const< Grid >::type::Traits Traits;

      typedef typename Traits::HostGrid HostGrid;

    public:
      /** \name Attributes
       *  \{ */

      //! codimensioon of the entity
      static const int codimension = Base::codimension;
      //! dimension of the grid
      static const int dimension = Base::dimension;
      //! dimension of the entity
      static const int mydimension = Base::mydimension;
      //! dimension of the world
      static const int dimensionworld = Base::dimensionworld;

      //! \b true, if the entity is faked, i.e., if there is no corresponding host entity
      static const bool fake = Base::fake;
      /** \} */

      /** \name Types Required by DUNE
       *  \{ */

      //! type of corresponding local geometry
      typedef typename Traits::template Codim< codimension >::LocalGeometry LocalGeometry;
      //! type of corresponding entity pointer
      typedef typename Traits::template Codim< codimension >::EntityPointer EntityPointer;

      //! type of hierarchic iterator
      typedef typename Traits::HierarchicIterator HierarchicIterator;

      /** \} */

      typedef typename Base::HostEntity HostEntity;
      typedef typename Base::HostElement HostElement;
      typedef typename Base::GeometryImpl GeometryImpl;

      using Base::grid;
      using Base::hostEntity;

      explicit Entity ( const Grid &grid )
        : Base( grid )
      {}

      explicit Entity ( const GeometryImpl &geo )
        : Base( geo )
      {}

      template< int codim >
      int count () const
      {
        return hostEntity().template count< codim >();
      }

      template< int codim >
      typename Grid::template Codim< codim >::EntityPointer
      subEntity ( int i ) const
      {
        typedef typename Traits::template Codim< codim >::EntityPointerImpl EntityPointerImpl;
        return EntityPointerImpl( grid(), hostEntity(), i );
      }

<<<<<<< HEAD
=======
      LevelIntersectionIterator ilevelbegin () const
      {
        typedef GeoGrid::IntersectionIterator< Grid, typename HostGrid::LevelIntersectionIterator > LevelIntersectionIteratorImpl;
        return LevelIntersectionIteratorImpl( *this, hostEntity().ilevelbegin() );
      }

      LevelIntersectionIterator ilevelend () const
      {
        typedef GeoGrid::IntersectionIterator< Grid, typename HostGrid::LevelIntersectionIterator > LevelIntersectionIteratorImpl;
        return LevelIntersectionIteratorImpl( *this, hostEntity().ilevelend() );
      }

      LeafIntersectionIterator ileafbegin () const
      {
        typedef GeoGrid::IntersectionIterator< Grid, typename HostGrid::LeafIntersectionIterator > LeafIntersectionIteratorImpl;
        return LeafIntersectionIteratorImpl( *this, hostEntity().ileafbegin() );
      }

      LeafIntersectionIterator ileafend () const
      {
        typedef GeoGrid::IntersectionIterator< Grid, typename HostGrid::LeafIntersectionIterator > LeafIntersectionIteratorImpl;
        return LeafIntersectionIteratorImpl( *this, hostEntity().ileafend() );
      }

>>>>>>> 726f0bc9
      bool hasBoundaryIntersections () const
      {
        return hostEntity().hasBoundaryIntersections();
      }

      bool isLeaf () const
      {
        return hostEntity().isLeaf();
      }

      EntityPointer father () const
      {
        typedef typename Traits::template Codim< 0 >::EntityPointerImpl EntityPointerImpl;
        return EntityPointerImpl( grid(), hostEntity().father() );
      }

      bool hasFather () const
      {
        return hostEntity().hasFather();
      }

      LocalGeometry geometryInFather () const
      {
        return hostEntity().geometryInFather();
      }

      HierarchicIterator hbegin ( int maxLevel ) const
      {
        typedef GeoGrid::HierarchicIterator< Grid > HierarchicIteratorImpl;
        return HierarchicIteratorImpl( grid(), hostEntity().hbegin( maxLevel ) );
      }

      HierarchicIterator hend ( int maxLevel ) const
      {
        typedef GeoGrid::HierarchicIterator< Grid > HierarchicIteratorImpl;
        return HierarchicIteratorImpl( grid(), hostEntity().hend( maxLevel ) );
      }

      bool isRegular () const
      {
        return hostEntity().isRegular();
      }

      bool isNew () const
      {
        return hostEntity().isNew();
      }

      bool mightVanish () const
      {
        return hostEntity().mightVanish();
      }
    };

  } // namespace GeoGrid

} // namespace Dune

#endif // #ifndef DUNE_GEOGRID_ENTITY_HH<|MERGE_RESOLUTION|>--- conflicted
+++ resolved
@@ -709,33 +709,6 @@
         return EntityPointerImpl( grid(), hostEntity(), i );
       }
 
-<<<<<<< HEAD
-=======
-      LevelIntersectionIterator ilevelbegin () const
-      {
-        typedef GeoGrid::IntersectionIterator< Grid, typename HostGrid::LevelIntersectionIterator > LevelIntersectionIteratorImpl;
-        return LevelIntersectionIteratorImpl( *this, hostEntity().ilevelbegin() );
-      }
-
-      LevelIntersectionIterator ilevelend () const
-      {
-        typedef GeoGrid::IntersectionIterator< Grid, typename HostGrid::LevelIntersectionIterator > LevelIntersectionIteratorImpl;
-        return LevelIntersectionIteratorImpl( *this, hostEntity().ilevelend() );
-      }
-
-      LeafIntersectionIterator ileafbegin () const
-      {
-        typedef GeoGrid::IntersectionIterator< Grid, typename HostGrid::LeafIntersectionIterator > LeafIntersectionIteratorImpl;
-        return LeafIntersectionIteratorImpl( *this, hostEntity().ileafbegin() );
-      }
-
-      LeafIntersectionIterator ileafend () const
-      {
-        typedef GeoGrid::IntersectionIterator< Grid, typename HostGrid::LeafIntersectionIterator > LeafIntersectionIteratorImpl;
-        return LeafIntersectionIteratorImpl( *this, hostEntity().ileafend() );
-      }
-
->>>>>>> 726f0bc9
       bool hasBoundaryIntersections () const
       {
         return hostEntity().hasBoundaryIntersections();
