# Release 2.6

- The deprecated `EntityPointer` has been removed completely and `EntityIterator`
  no longer inherits from it.
  As a consequence, the dimension `EntityIterator::dimension`,
  `EntityIterator::codimension`, and `EntityIterator::mydimension` are gone.
<<<<<<< HEAD
- Experimental grid extensions are now always enabled.
=======
>>>>>>> 158e0534

- Experimental grid extensions are now always enabled:

    See core/dune-grid!155

  - The method `impl` and the type `Implementation` on the facade classes are
    always public (and documented), now.
    Warning: Implementation details may change without prior notification.
  - The method experimental grid extension `boundaryId` has been removed from the
    intersection interface. Some grid will continue providing it on their
    implementation, i.e., it may still be accessible through
    ```
    intersection.impl().boundaryId()
    ```
  - The DGF block `general` is now always available and
    the DGFWriter will always write a boundary id and can write user-defined
    boundary data, now.

- `MultipleCodimMultipleGeomTypeMapper`: The `Layout` template parameter has
  been deprecated in favor of a function object that indicates which geometry
  types to include in the mapping.  The layout function
  object is passed in the constructor, so instead of
  ```c++
  MultipleCodimMultipleGeomTypeMapper<GV, MCMGElementLayout> mapper1(gv);
  MultipleCodimMultipleGeomTypeMapper<GV, MCMGVertexLayout> mapper2(gv);
  ```
  please write
  ```c++
  MultipleCodimMultipleGeomTypeMapper<GV> mapper1(gv, mcmgElementLayout());
  MultipleCodimMultipleGeomTypeMapper<GV> mapper2(gv, mcmgVertexLayout());
  ```
  See the doxygen documentation for custom layouts and core/dune-grid!177

- The `MCMGMapper` can now be used to attach multiple dofs to each
  entity:

    See core/dune-grid!215

  - the Layout is passed into the constructor and
    returns the number of dofs to attach to the given geometry type
    ```
       MCMGLayout layout = [](GeometryType gt, int griddim) {
         return gt.dim() == griddim? 2:0;
       };
       MCMGMapper mapper(grid,layout);
    ```
    Note: the layout can still return a `bool` with `true` leading to a single dof being attached.
  - The new method `MCMGMapper::indices(entity)` returns an iterable range
    (instance of `IntegralRange<Index>`)
    with the indices of dofs attached to the given entity:
    ```
      for (const auto& i : mapper.indices(entity) )
        dof = vector[i];
    ```

- Two new method were added to the MCMGMapper:
  `size_type size(GeometryType)` and
  `const std::vector< GeometryType >& types (int codim)`
  returning the number of dofs attached to the geometry type and a vector
  with all geometry types on which dofs are attached, respectively.

    See core/dune-grid!215

- The `StructuredGridFactory` now returns a `unique_ptr` instead of a
  `shared_ptr`.  Code that relies on a `shared_ptr`
  needs to explicitly assign the return value to a `shared_ptr`
  variable.

    See core/dune-grid!212

- `SubsamplingVTKWriter` now supports arbitrary refinements, not just powers
  of two.  The old constructor taking a parameter `int levels` has been
  deprecated, you should now pass a parameter `RefinementIntervals intervals`
  instead.  There are convenience functions `refinementIntervals(int
  intervals)` and `refinementLevels(int levels)` to construct parameters of
  type `RefinementIntervals` in dune-geometry.

    See core/dune-grid!193
    
- `UGGrid` now supports transferring element data during load balancing.
   
    See core/dune-grid!172<|MERGE_RESOLUTION|>--- conflicted
+++ resolved
@@ -4,10 +4,6 @@
   no longer inherits from it.
   As a consequence, the dimension `EntityIterator::dimension`,
   `EntityIterator::codimension`, and `EntityIterator::mydimension` are gone.
-<<<<<<< HEAD
-- Experimental grid extensions are now always enabled.
-=======
->>>>>>> 158e0534
 
 - Experimental grid extensions are now always enabled:
 
