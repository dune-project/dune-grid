<<<<<<< HEAD
SUBDIRS =					\
	alu-to-vtk				\
	gmsh-to-alu				\
	gridinfo-gmsh				\
	gridnumbering				\
	structured-to-alu
=======
SUBDIRS = \
  gridinfo-gmsh
>>>>>>> 476be7d4

include $(top_srcdir)/am/global-rules

EXTRA_DIST = CMakeLists.txt<|MERGE_RESOLUTION|>--- conflicted
+++ resolved
@@ -1,14 +1,5 @@
-<<<<<<< HEAD
-SUBDIRS =					\
-	alu-to-vtk				\
-	gmsh-to-alu				\
-	gridinfo-gmsh				\
-	gridnumbering				\
-	structured-to-alu
-=======
 SUBDIRS = \
   gridinfo-gmsh
->>>>>>> 476be7d4
 
 include $(top_srcdir)/am/global-rules
 
